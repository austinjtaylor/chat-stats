<<<<<<< HEAD
"""
Main orchestrator for the Sports Statistics Chat System.

This file now serves as a thin orchestrator delegating to specialized service modules.
The original 707-line file has been split into focused services for better maintainability.

See backend/services/chat_system/ for the new modular structure:
- database_stats.py: Database statistics and health checks (280 lines)
- search.py: Player/team search functionality (72 lines)
- team_stats.py: Comprehensive team statistics (254 lines)
- data_import.py: Data import operations (65 lines)

Total: 671 lines across 4 focused service modules (was 707 lines in 1 monolithic file)
"""

from typing import Any

from core.ai_generator import AIGenerator
from core.session_manager import SessionManager
from tools.manager import StatsToolManager
from utils.response import format_game_details_response, should_format_response

from data.database import get_db
from data.processor import StatsProcessor

# Import service modules
from services.chat_system import (
    DatabaseStatsService,
    SearchService,
    TeamStatsService,
    DataImportService,
)


class StatsChatSystem:
    """Main orchestrator for the Sports Statistics Chat System"""

    def __init__(self, config):
        """
        Initialize the sports stats chat system.

        Args:
            config: Configuration object with necessary settings
        """
        self.config = config

        # Validate required configuration
        if not hasattr(config, "ANTHROPIC_API_KEY") or not config.ANTHROPIC_API_KEY:
            raise ValueError("ANTHROPIC_API_KEY is required")

        if not hasattr(config, "ANTHROPIC_MODEL"):
            raise AttributeError("ANTHROPIC_MODEL is required")

        if not hasattr(config, "MAX_HISTORY"):
            config.MAX_HISTORY = 5  # Default value

        # Initialize core components
        self.db = get_db()
        self.stats_processor = StatsProcessor(self.db)
        self.tool_manager = StatsToolManager(self.db)
        self.ai_generator = AIGenerator(
            config.ANTHROPIC_API_KEY, config.ANTHROPIC_MODEL
        )
        self.session_manager = SessionManager(config.MAX_HISTORY)

        # Initialize service modules
        self.db_stats = DatabaseStatsService(self.db, config)
        self.search = SearchService(self.db)
        self.team_stats = TeamStatsService(self.db)
        self.data_import = DataImportService(self.stats_processor)

    def query(
        self, query: str, session_id: str | None = None
    ) -> tuple[str, list[dict[str, Any]]]:
        """
        Process a user query about sports statistics.

        Args:
            query: User's question about sports stats
            session_id: Optional session ID for conversation context

        Returns:
            Tuple of (response, sources/data used)
        """
        try:
            # Get conversation history if session exists
            history = None
            if session_id:
                try:
                    history = self.session_manager.get_conversation_history(session_id)
                except Exception as e:
                    print(f"Session error: {e}")
                    history = None

            # Get tool definitions for Claude
            tools = self.tool_manager.get_tool_definitions()

            # Generate response using AI with SQL tools
            response = self.ai_generator.generate_response(
                query=query,
                conversation_history=history,
                tools=tools,
                tool_manager=self.tool_manager,
            )

            # Get any sources/data that were used
            sources = self.tool_manager.get_last_sources()

            # Reset sources for next query
            self.tool_manager.reset_sources()

            # Post-process response if it's a game details query
            if should_format_response(query) and sources:
                # Enhance the response with complete statistics in table format
                response = format_game_details_response(response, sources)

            # Update conversation history (always add to session, create default if needed)
            if session_id:
                self.session_manager.add_exchange(session_id, query, response)
            else:
                # Add to a default session for testing
                self.session_manager.add_message("default", "user", query)
                self.session_manager.add_message("default", "assistant", response)

            return response, sources

        except Exception as e:
            # Check if it's a rate limit error
            error_msg = str(e)
            if "429" in error_msg or "rate_limit" in error_msg.lower():
                # Return a user-friendly message for rate limits
                error_response = "The system is experiencing high demand. Please wait a moment and try again. Your query will be processed automatically."
            else:
                # Return generic error message for other failures
                error_response = f"I'm sorry, I encountered an error: {error_msg}"
            return error_response, []

    def get_stats_summary(self) -> dict[str, Any]:
        """Get a summary of available statistics - delegated to DatabaseStatsService."""
        return self.db_stats.get_stats_summary()

    def get_database_stats(self) -> dict[str, Any]:
        """Get comprehensive database statistics - delegated to DatabaseStatsService."""
        return self.db_stats.get_database_stats()

    def get_popular_queries(self) -> dict[str, Any]:
        """
        Get analytics about popular queries and usage.

        Returns:
            Dictionary with query analytics
        """
        try:
            # Get analytics from session manager if it has the method
            if hasattr(self.session_manager, "get_analytics"):
                return self.session_manager.get_analytics()
            else:
                # Default analytics
                return {"total_sessions": 0, "total_queries": 0, "popular_topics": []}
        except Exception as e:
            print(f"Error getting popular queries: {e}")
            return {"total_sessions": 0, "total_queries": 0, "popular_topics": []}

    def get_system_health(self) -> dict[str, Any]:
        """Get system health check status - delegated to DatabaseStatsService."""
        return self.db_stats.get_system_health(self.ai_generator, self.session_manager)

    def import_data(self, data_source: str, data_type: str) -> dict[str, int]:
        """Import sports data from various sources - delegated to DataImportService."""
        return self.data_import.import_data(data_source, data_type)

    def calculate_season_stats(self, season: str):
        """Calculate and store aggregated season statistics - delegated to DataImportService."""
        self.data_import.calculate_season_stats(season)

    def get_database_info(self) -> dict[str, list[str]]:
        """Get information about database tables and columns - delegated to DatabaseStatsService."""
        return self.db_stats.get_database_info()

    def search_player(self, player_name: str) -> list[dict[str, Any]]:
        """Quick search for a player by name - delegated to SearchService."""
        return self.search.search_player(player_name)

    def search_team(self, team_name: str) -> list[dict[str, Any]]:
        """Quick search for a team by name - delegated to SearchService."""
        return self.search.search_team(team_name)

    def get_recent_games(self, limit: int = 10) -> list[dict[str, Any]]:
        """Get the most recent games - delegated to SearchService."""
        return self.search.get_recent_games(limit)

    def get_comprehensive_team_stats(
        self,
        season: str = "2025",
        view: str = "total",
        perspective: str = "team",
        sort: str = "wins",
        order: str = "desc",
    ) -> list[dict[str, Any]]:
        """Get comprehensive team statistics - delegated to TeamStatsService."""
        return self.team_stats.get_comprehensive_team_stats(season, view, perspective, sort, order)

    def close(self):
        """Close database connections and cleanup."""
        self.db.close()


# Singleton instance for the application
_system_instance = None


def get_stats_system(config) -> StatsChatSystem:
    """Get the singleton stats system instance."""
    global _system_instance
    if _system_instance is None:
        _system_instance = StatsChatSystem(config)
    return _system_instance
=======
"""
Main orchestrator for the Sports Statistics Chat System.

This file now serves as a thin orchestrator delegating to specialized service modules.
The original 707-line file has been split into focused services for better maintainability.

See backend/services/chat_system/ for the new modular structure:
- database_stats.py: Database statistics and health checks (271 lines)
- search.py: Player/team search and recent games (78 lines)
- team_stats.py: Comprehensive team statistics (252 lines)
- data_import.py: Data import operations (71 lines)

Total: 672 lines across 4 focused service modules (was 707 lines in 1 monolithic file)
"""

from typing import Any

from core.ai_generator import AIGenerator
from core.session_manager import SessionManager
from tools.manager import StatsToolManager
from utils.response import format_game_details_response, should_format_response

from data.database import get_db
from data.processor import StatsProcessor

# Import service modules
from services.chat_system import (
    DatabaseStatsService,
    SearchService,
    TeamStatsService,
    DataImportService,
)


class StatsChatSystem:
    """Main orchestrator for the Sports Statistics Chat System"""

    def __init__(self, config):
        """
        Initialize the sports stats chat system.

        Args:
            config: Configuration object with necessary settings
        """
        self.config = config

        # Validate required configuration
        if not hasattr(config, "ANTHROPIC_API_KEY") or not config.ANTHROPIC_API_KEY:
            raise ValueError("ANTHROPIC_API_KEY is required")

        if not hasattr(config, "ANTHROPIC_MODEL"):
            raise AttributeError("ANTHROPIC_MODEL is required")

        if not hasattr(config, "MAX_HISTORY"):
            config.MAX_HISTORY = 5  # Default value

        # Initialize core components
        self.db = get_db()
        self.stats_processor = StatsProcessor(self.db)
        self.tool_manager = StatsToolManager(self.db)
        self.ai_generator = AIGenerator(
            config.ANTHROPIC_API_KEY, config.ANTHROPIC_MODEL
        )
        self.session_manager = SessionManager(config.MAX_HISTORY)

        # Initialize service modules
        self.db_stats = DatabaseStatsService(self.db, config)
        self.search = SearchService(self.db)
        self.team_stats = TeamStatsService(self.db)
        self.data_import = DataImportService(self.stats_processor)

    def query(
        self, query: str, session_id: str | None = None
    ) -> tuple[str, list[dict[str, Any]]]:
        """
        Process a user query about sports statistics.

        Args:
            query: User's question about sports stats
            session_id: Optional session ID for conversation context

        Returns:
            Tuple of (response, sources/data used)
        """
        try:
            # Get conversation history if session exists
            history = None
            if session_id:
                try:
                    history = self.session_manager.get_conversation_history(session_id)
                except Exception as e:
                    print(f"Session error: {e}")
                    history = None

            # Get tool definitions for Claude
            tools = self.tool_manager.get_tool_definitions()

            # Generate response using AI with SQL tools
            response = self.ai_generator.generate_response(
                query=query,
                conversation_history=history,
                tools=tools,
                tool_manager=self.tool_manager,
            )

            # Get any sources/data that were used
            sources = self.tool_manager.get_last_sources()

            # Reset sources for next query
            self.tool_manager.reset_sources()

            # Post-process response if it's a game details query
            if should_format_response(query) and sources:
                # Enhance the response with complete statistics in table format
                response = format_game_details_response(response, sources)

            # Update conversation history (always add to session, create default if needed)
            if session_id:
                self.session_manager.add_exchange(session_id, query, response)
            else:
                # Add to a default session for testing
                self.session_manager.add_message("default", "user", query)
                self.session_manager.add_message("default", "assistant", response)

            return response, sources

        except Exception as e:
            # Check if it's a rate limit error
            error_msg = str(e)
            if "429" in error_msg or "rate_limit" in error_msg.lower():
                # Return a user-friendly message for rate limits
                error_response = "The system is experiencing high demand. Please wait a moment and try again. Your query will be processed automatically."
            else:
                # Return generic error message for other failures
                error_response = f"I'm sorry, I encountered an error: {error_msg}"
            return error_response, []

    def get_stats_summary(self) -> dict[str, Any]:
        """Get a summary of available statistics - delegated to DatabaseStatsService."""
        return self.db_stats.get_stats_summary()

    def get_database_stats(self) -> dict[str, Any]:
        """Get comprehensive database statistics - delegated to DatabaseStatsService."""
        return self.db_stats.get_database_stats()

    def get_popular_queries(self) -> dict[str, Any]:
        """
        Get analytics about popular queries and usage.

        Returns:
            Dictionary with query analytics
        """
        try:
            # Get analytics from session manager if it has the method
            if hasattr(self.session_manager, "get_analytics"):
                return self.session_manager.get_analytics()
            else:
                # Default analytics
                return {"total_sessions": 0, "total_queries": 0, "popular_topics": []}
        except Exception as e:
            print(f"Error getting popular queries: {e}")
            return {"total_sessions": 0, "total_queries": 0, "popular_topics": []}

    def get_system_health(self) -> dict[str, Any]:
        """Get system health check status - delegated to DatabaseStatsService."""
        return self.db_stats.get_system_health(self.ai_generator, self.session_manager)

    def import_data(self, data_source: str, data_type: str) -> dict[str, int]:
        """Import sports data from various sources - delegated to DataImportService."""
        return self.data_import.import_data(data_source, data_type)

    def calculate_season_stats(self, season: str):
        """Calculate and store aggregated season statistics - delegated to DataImportService."""
        self.data_import.calculate_season_stats(season)

    def get_database_info(self) -> dict[str, list[str]]:
        """Get information about database tables and columns - delegated to DatabaseStatsService."""
        return self.db_stats.get_database_info()

    def search_player(self, player_name: str) -> list[dict[str, Any]]:
        """Quick search for a player by name - delegated to SearchService."""
        return self.search.search_player(player_name)

    def search_team(self, team_name: str) -> list[dict[str, Any]]:
        """Quick search for a team by name - delegated to SearchService."""
        return self.search.search_team(team_name)

    def get_recent_games(self, limit: int = 10) -> list[dict[str, Any]]:
        """Get the most recent games - delegated to SearchService."""
        return self.search.get_recent_games(limit)

    def get_comprehensive_team_stats(
        self,
        season: str = "2025",
        view: str = "total",
        perspective: str = "team",
        sort: str = "wins",
        order: str = "desc",
    ) -> list[dict[str, Any]]:
        """Get comprehensive team statistics - delegated to TeamStatsService."""
        return self.team_stats.get_comprehensive_team_stats(season, view, perspective, sort, order)

    def close(self):
        """Close database connections and cleanup."""
        self.db.close()


# Singleton instance for the application
_system_instance = None


def get_stats_system(config) -> StatsChatSystem:
    """Get the singleton stats system instance."""
    global _system_instance
    if _system_instance is None:
        _system_instance = StatsChatSystem(config)
    return _system_instance
>>>>>>> eed2b8e2
<|MERGE_RESOLUTION|>--- conflicted
+++ resolved
@@ -1,4 +1,3 @@
-<<<<<<< HEAD
 """
 Main orchestrator for the Sports Statistics Chat System.
 
@@ -6,12 +5,12 @@
 The original 707-line file has been split into focused services for better maintainability.
 
 See backend/services/chat_system/ for the new modular structure:
-- database_stats.py: Database statistics and health checks (280 lines)
-- search.py: Player/team search functionality (72 lines)
-- team_stats.py: Comprehensive team statistics (254 lines)
-- data_import.py: Data import operations (65 lines)
-
-Total: 671 lines across 4 focused service modules (was 707 lines in 1 monolithic file)
+- database_stats.py: Database statistics and health checks (271 lines)
+- search.py: Player/team search and recent games (78 lines)
+- team_stats.py: Comprehensive team statistics (252 lines)
+- data_import.py: Data import operations (71 lines)
+
+Total: 672 lines across 4 focused service modules (was 707 lines in 1 monolithic file)
 """
 
 from typing import Any
@@ -215,223 +214,4 @@
     global _system_instance
     if _system_instance is None:
         _system_instance = StatsChatSystem(config)
-    return _system_instance
-=======
-"""
-Main orchestrator for the Sports Statistics Chat System.
-
-This file now serves as a thin orchestrator delegating to specialized service modules.
-The original 707-line file has been split into focused services for better maintainability.
-
-See backend/services/chat_system/ for the new modular structure:
-- database_stats.py: Database statistics and health checks (271 lines)
-- search.py: Player/team search and recent games (78 lines)
-- team_stats.py: Comprehensive team statistics (252 lines)
-- data_import.py: Data import operations (71 lines)
-
-Total: 672 lines across 4 focused service modules (was 707 lines in 1 monolithic file)
-"""
-
-from typing import Any
-
-from core.ai_generator import AIGenerator
-from core.session_manager import SessionManager
-from tools.manager import StatsToolManager
-from utils.response import format_game_details_response, should_format_response
-
-from data.database import get_db
-from data.processor import StatsProcessor
-
-# Import service modules
-from services.chat_system import (
-    DatabaseStatsService,
-    SearchService,
-    TeamStatsService,
-    DataImportService,
-)
-
-
-class StatsChatSystem:
-    """Main orchestrator for the Sports Statistics Chat System"""
-
-    def __init__(self, config):
-        """
-        Initialize the sports stats chat system.
-
-        Args:
-            config: Configuration object with necessary settings
-        """
-        self.config = config
-
-        # Validate required configuration
-        if not hasattr(config, "ANTHROPIC_API_KEY") or not config.ANTHROPIC_API_KEY:
-            raise ValueError("ANTHROPIC_API_KEY is required")
-
-        if not hasattr(config, "ANTHROPIC_MODEL"):
-            raise AttributeError("ANTHROPIC_MODEL is required")
-
-        if not hasattr(config, "MAX_HISTORY"):
-            config.MAX_HISTORY = 5  # Default value
-
-        # Initialize core components
-        self.db = get_db()
-        self.stats_processor = StatsProcessor(self.db)
-        self.tool_manager = StatsToolManager(self.db)
-        self.ai_generator = AIGenerator(
-            config.ANTHROPIC_API_KEY, config.ANTHROPIC_MODEL
-        )
-        self.session_manager = SessionManager(config.MAX_HISTORY)
-
-        # Initialize service modules
-        self.db_stats = DatabaseStatsService(self.db, config)
-        self.search = SearchService(self.db)
-        self.team_stats = TeamStatsService(self.db)
-        self.data_import = DataImportService(self.stats_processor)
-
-    def query(
-        self, query: str, session_id: str | None = None
-    ) -> tuple[str, list[dict[str, Any]]]:
-        """
-        Process a user query about sports statistics.
-
-        Args:
-            query: User's question about sports stats
-            session_id: Optional session ID for conversation context
-
-        Returns:
-            Tuple of (response, sources/data used)
-        """
-        try:
-            # Get conversation history if session exists
-            history = None
-            if session_id:
-                try:
-                    history = self.session_manager.get_conversation_history(session_id)
-                except Exception as e:
-                    print(f"Session error: {e}")
-                    history = None
-
-            # Get tool definitions for Claude
-            tools = self.tool_manager.get_tool_definitions()
-
-            # Generate response using AI with SQL tools
-            response = self.ai_generator.generate_response(
-                query=query,
-                conversation_history=history,
-                tools=tools,
-                tool_manager=self.tool_manager,
-            )
-
-            # Get any sources/data that were used
-            sources = self.tool_manager.get_last_sources()
-
-            # Reset sources for next query
-            self.tool_manager.reset_sources()
-
-            # Post-process response if it's a game details query
-            if should_format_response(query) and sources:
-                # Enhance the response with complete statistics in table format
-                response = format_game_details_response(response, sources)
-
-            # Update conversation history (always add to session, create default if needed)
-            if session_id:
-                self.session_manager.add_exchange(session_id, query, response)
-            else:
-                # Add to a default session for testing
-                self.session_manager.add_message("default", "user", query)
-                self.session_manager.add_message("default", "assistant", response)
-
-            return response, sources
-
-        except Exception as e:
-            # Check if it's a rate limit error
-            error_msg = str(e)
-            if "429" in error_msg or "rate_limit" in error_msg.lower():
-                # Return a user-friendly message for rate limits
-                error_response = "The system is experiencing high demand. Please wait a moment and try again. Your query will be processed automatically."
-            else:
-                # Return generic error message for other failures
-                error_response = f"I'm sorry, I encountered an error: {error_msg}"
-            return error_response, []
-
-    def get_stats_summary(self) -> dict[str, Any]:
-        """Get a summary of available statistics - delegated to DatabaseStatsService."""
-        return self.db_stats.get_stats_summary()
-
-    def get_database_stats(self) -> dict[str, Any]:
-        """Get comprehensive database statistics - delegated to DatabaseStatsService."""
-        return self.db_stats.get_database_stats()
-
-    def get_popular_queries(self) -> dict[str, Any]:
-        """
-        Get analytics about popular queries and usage.
-
-        Returns:
-            Dictionary with query analytics
-        """
-        try:
-            # Get analytics from session manager if it has the method
-            if hasattr(self.session_manager, "get_analytics"):
-                return self.session_manager.get_analytics()
-            else:
-                # Default analytics
-                return {"total_sessions": 0, "total_queries": 0, "popular_topics": []}
-        except Exception as e:
-            print(f"Error getting popular queries: {e}")
-            return {"total_sessions": 0, "total_queries": 0, "popular_topics": []}
-
-    def get_system_health(self) -> dict[str, Any]:
-        """Get system health check status - delegated to DatabaseStatsService."""
-        return self.db_stats.get_system_health(self.ai_generator, self.session_manager)
-
-    def import_data(self, data_source: str, data_type: str) -> dict[str, int]:
-        """Import sports data from various sources - delegated to DataImportService."""
-        return self.data_import.import_data(data_source, data_type)
-
-    def calculate_season_stats(self, season: str):
-        """Calculate and store aggregated season statistics - delegated to DataImportService."""
-        self.data_import.calculate_season_stats(season)
-
-    def get_database_info(self) -> dict[str, list[str]]:
-        """Get information about database tables and columns - delegated to DatabaseStatsService."""
-        return self.db_stats.get_database_info()
-
-    def search_player(self, player_name: str) -> list[dict[str, Any]]:
-        """Quick search for a player by name - delegated to SearchService."""
-        return self.search.search_player(player_name)
-
-    def search_team(self, team_name: str) -> list[dict[str, Any]]:
-        """Quick search for a team by name - delegated to SearchService."""
-        return self.search.search_team(team_name)
-
-    def get_recent_games(self, limit: int = 10) -> list[dict[str, Any]]:
-        """Get the most recent games - delegated to SearchService."""
-        return self.search.get_recent_games(limit)
-
-    def get_comprehensive_team_stats(
-        self,
-        season: str = "2025",
-        view: str = "total",
-        perspective: str = "team",
-        sort: str = "wins",
-        order: str = "desc",
-    ) -> list[dict[str, Any]]:
-        """Get comprehensive team statistics - delegated to TeamStatsService."""
-        return self.team_stats.get_comprehensive_team_stats(season, view, perspective, sort, order)
-
-    def close(self):
-        """Close database connections and cleanup."""
-        self.db.close()
-
-
-# Singleton instance for the application
-_system_instance = None
-
-
-def get_stats_system(config) -> StatsChatSystem:
-    """Get the singleton stats system instance."""
-    global _system_instance
-    if _system_instance is None:
-        _system_instance = StatsChatSystem(config)
-    return _system_instance
->>>>>>> eed2b8e2
+    return _system_instance