"""
Player statistics API endpoint with complex query logic.
"""

import json
from typing import Optional
from fastapi import APIRouter, HTTPException
from sqlalchemy import text
from utils.query import convert_to_per_game_stats, get_sort_column
from data.cache import get_cache, cache_key_for_endpoint


def build_having_clause(custom_filters: list, per_game: bool = False, table_prefix: str = "", alias_mapping: dict = None) -> str:
    """
    Build a HAVING clause from custom filters.

    Args:
        custom_filters: List of filter dicts with 'field', 'operator', and 'value'
        per_game: Whether to apply per-game conversion to counting stats
        table_prefix: Prefix for field names (e.g., 'tcs.' for team_career_stats CTE)
        alias_mapping: Optional dict mapping field aliases to full SQL expressions (for season stats)

    Returns:
        HAVING clause string (without "HAVING" keyword) or empty string
    """
    if not custom_filters:
        return ""

    # Valid operators for security
    valid_operators = {'>', '<', '>=', '<=', '='}

    # Stats that should not be divided (already percentages/ratios or special fields)
    non_counting_stats = {
        "completion_percentage", "huck_percentage", "offensive_efficiency",
        "yards_per_turn", "yards_per_completion", "yards_per_reception",
        "assists_per_turnover", "games_played", "full_name"
    }

    conditions = []
    for f in custom_filters:
        field = f.get('field', '')
        operator = f.get('operator', '')
        value = f.get('value', 0)

        # Validate operator
        if operator not in valid_operators:
            continue

        # Validate field (basic SQL injection protection)
        if not field or not field.replace('_', '').isalnum():
            continue

        # Build field reference
        # Check if this field has an alias mapping (for calculated columns in season stats)
        if alias_mapping and field in alias_mapping:
            # Use the full SQL expression from the mapping
            field_ref = alias_mapping[field]
        elif per_game and field not in non_counting_stats:
            # For per-game filters on counting stats, divide by games_played
            if table_prefix:
                field_ref = f"CASE WHEN COALESCE(gc.games_played, 0) > 0 THEN CAST({table_prefix}{field} AS NUMERIC) / gc.games_played ELSE 0 END"
            else:
                field_ref = f"CASE WHEN games_played > 0 THEN CAST({field} AS NUMERIC) / games_played ELSE 0 END"
        else:
            field_ref = f"{table_prefix}{field}" if table_prefix else field

        # Build condition
        try:
            # Ensure value is numeric
            numeric_value = float(value)
            conditions.append(f"{field_ref} {operator} {numeric_value}")
        except (ValueError, TypeError):
            continue

    return " AND ".join(conditions) if conditions else ""


def get_team_career_sort_column(sort_key: str, per_game: bool = False) -> str:
    """
    Get the sort column for team career stats queries.
    Handles per-game sorting by dividing counting stats by games_played.
    """
    # Stats that should not be divided (already percentages/ratios or special fields)
    non_counting_stats = [
        "full_name",
        "completion_percentage",
        "huck_percentage",
        "offensive_efficiency",
        "yards_per_turn",
        "yards_per_completion",
        "yards_per_reception",
        "assists_per_turnover",
        "games_played",
    ]

    # If per_game mode and this is a counting stat, divide by games_played
    if per_game and sort_key not in non_counting_stats:
        # Use COALESCE to handle the LEFT JOIN case where gc.games_played might be NULL
        return f"CASE WHEN COALESCE(gc.games_played, 0) > 0 THEN CAST(tcs.{sort_key} AS NUMERIC) / gc.games_played ELSE 0 END"

    # Otherwise use the column directly from team_career_stats CTE
    return f"tcs.{sort_key}"


def calculate_global_percentiles(conn, players, season="career"):
    """
    Calculate global percentile rankings for each player's stats.

    Returns a dictionary mapping full_name to percentile values for each stat.
    Percentiles are calculated across all players globally (0-100 scale).
    """
    if not players:
        return {}

    # List of all stat fields to calculate percentiles for
    stat_fields = [
        "total_goals", "total_assists", "total_hockey_assists", "total_blocks",
        "calculated_plus_minus", "total_completions", "completion_percentage",
        "total_yards_thrown", "total_yards_received", "total_throwaways",
        "total_stalls", "total_drops", "total_callahans", "total_hucks_completed",
        "total_hucks_attempted", "total_hucks_received", "total_pulls",
        "total_o_points_played", "total_d_points_played", "total_seconds_played",
        "total_o_opportunities", "total_d_opportunities", "total_o_opportunity_scores",
        "games_played", "possessions", "score_total", "total_points_played",
        "total_yards", "minutes_played", "huck_percentage", "offensive_efficiency",
        "yards_per_turn", "yards_per_completion", "yards_per_reception",
        "assists_per_turnover"
    ]

    # Extract full names for filtering
    full_names = [p["full_name"] for p in players]
    names_str = ",".join([f"'{name.replace(chr(39), chr(39)*2)}'" for name in full_names])

<<<<<<< HEAD
    # Build PERCENT_RANK() expressions for all stats
=======
    # Build CUME_DIST() expressions for all stats
>>>>>>> b143b399
    percentile_expressions = []
    for field in stat_fields:
        # For stats where lower is better (turnovers, etc.), invert the percentile
        invert_stats = ["total_throwaways", "total_stalls", "total_drops"]
        if field in invert_stats:
<<<<<<< HEAD
            expr = f"ROUND((1 - PERCENT_RANK() OVER (ORDER BY {field})) * 100, 0) as {field}_percentile"
        else:
            expr = f"ROUND(PERCENT_RANK() OVER (ORDER BY {field}) * 100, 0) as {field}_percentile"
        percentile_expressions.append(expr)

    # Use career stats as baseline for global percentiles
    source_table = "player_career_stats"
    name_field = "full_name"

    percentiles_sql = f"""
    WITH global_stats AS (
        SELECT
            {name_field},
            {','.join(percentile_expressions)}
        FROM {source_table}
    )
    SELECT *
    FROM global_stats
    WHERE {name_field} IN ({names_str})
    """
=======
            expr = f"ROUND(CAST((1 - CUME_DIST() OVER (ORDER BY {field})) * 100 AS NUMERIC), 0) as {field}_percentile"
        else:
            expr = f"ROUND(CAST(CUME_DIST() OVER (ORDER BY {field}) * 100 AS NUMERIC), 0) as {field}_percentile"
        percentile_expressions.append(expr)

    # Calculate global percentiles based on the appropriate data source
    if season == "career":
        # For career stats, aggregate across all seasons
        percentiles_sql = f"""
        WITH aggregated_career_stats AS (
            SELECT
                p.full_name,
                SUM(pss.total_goals) as total_goals,
                SUM(pss.total_assists) as total_assists,
                SUM(pss.total_hockey_assists) as total_hockey_assists,
                SUM(pss.total_blocks) as total_blocks,
                (SUM(pss.total_goals) + SUM(pss.total_assists) + SUM(pss.total_blocks) -
                 SUM(pss.total_throwaways) - SUM(pss.total_drops)) as calculated_plus_minus,
                SUM(pss.total_completions) as total_completions,
                CASE
                    WHEN SUM(pss.total_throw_attempts) > 0
                    THEN SUM(pss.total_completions) * 100.0 / SUM(pss.total_throw_attempts)
                    ELSE 0
                END as completion_percentage,
                SUM(pss.total_yards_thrown) as total_yards_thrown,
                SUM(pss.total_yards_received) as total_yards_received,
                SUM(pss.total_throwaways) as total_throwaways,
                SUM(pss.total_stalls) as total_stalls,
                SUM(pss.total_drops) as total_drops,
                SUM(pss.total_callahans) as total_callahans,
                SUM(pss.total_hucks_completed) as total_hucks_completed,
                SUM(pss.total_hucks_attempted) as total_hucks_attempted,
                SUM(pss.total_hucks_received) as total_hucks_received,
                SUM(pss.total_pulls) as total_pulls,
                SUM(pss.total_o_points_played) as total_o_points_played,
                SUM(pss.total_d_points_played) as total_d_points_played,
                SUM(pss.total_seconds_played) as total_seconds_played,
                SUM(pss.total_o_opportunities) as total_o_opportunities,
                SUM(pss.total_d_opportunities) as total_d_opportunities,
                SUM(pss.total_o_opportunity_scores) as total_o_opportunity_scores,
                COUNT(DISTINCT CASE
                    WHEN (pgs.o_points_played > 0 OR pgs.d_points_played > 0
                          OR pgs.seconds_played > 0 OR pgs.goals > 0 OR pgs.assists > 0)
                    THEN pgs.game_id
                    ELSE NULL
                END) as games_played,
                SUM(pss.total_o_opportunities) as possessions,
                (SUM(pss.total_goals) + SUM(pss.total_assists)) as score_total,
                (SUM(pss.total_o_points_played) + SUM(pss.total_d_points_played)) as total_points_played,
                (SUM(pss.total_yards_thrown) + SUM(pss.total_yards_received)) as total_yards,
                SUM(pss.total_seconds_played) / 60.0 as minutes_played,
                CASE WHEN SUM(pss.total_hucks_attempted) > 0
                    THEN SUM(pss.total_hucks_completed) * 100.0 / SUM(pss.total_hucks_attempted)
                    ELSE 0 END as huck_percentage,
                CASE
                    WHEN SUM(pss.total_o_opportunities) >= 20
                    THEN SUM(pss.total_o_opportunity_scores) * 100.0 / SUM(pss.total_o_opportunities)
                    ELSE NULL
                END as offensive_efficiency,
                CASE
                    WHEN (SUM(pss.total_throwaways) + SUM(pss.total_stalls) + SUM(pss.total_drops)) > 0
                    THEN (SUM(pss.total_yards_thrown) + SUM(pss.total_yards_received)) * 1.0 /
                         (SUM(pss.total_throwaways) + SUM(pss.total_stalls) + SUM(pss.total_drops))
                    ELSE NULL
                END as yards_per_turn,
                CASE
                    WHEN SUM(pss.total_completions) > 0
                    THEN SUM(pss.total_yards_thrown) * 1.0 / SUM(pss.total_completions)
                    ELSE NULL
                END as yards_per_completion,
                CASE
                    WHEN SUM(pss.total_catches) > 0
                    THEN SUM(pss.total_yards_received) * 1.0 / SUM(pss.total_catches)
                    ELSE NULL
                END as yards_per_reception,
                CASE
                    WHEN (SUM(pss.total_throwaways) + SUM(pss.total_stalls) + SUM(pss.total_drops)) > 0
                    THEN SUM(pss.total_assists) * 1.0 /
                         (SUM(pss.total_throwaways) + SUM(pss.total_stalls) + SUM(pss.total_drops))
                    ELSE NULL
                END as assists_per_turnover
            FROM player_season_stats pss
            JOIN players p ON pss.player_id = p.player_id AND pss.year = p.year
            LEFT JOIN player_game_stats pgs ON pss.player_id = pgs.player_id AND pss.team_id = pgs.team_id AND pss.year = pgs.year
            GROUP BY p.full_name
        ),
        global_stats AS (
            SELECT
                full_name,
                {','.join(percentile_expressions)}
            FROM aggregated_career_stats
        )
        SELECT *
        FROM global_stats
        WHERE full_name IN ({names_str})
        """
    else:
        # For season-specific stats, use that season's data directly
        percentiles_sql = f"""
        WITH season_stats AS (
            SELECT
                p.full_name,
                pss.total_goals,
                pss.total_assists,
                pss.total_hockey_assists,
                pss.total_blocks,
                (pss.total_goals + pss.total_assists + pss.total_blocks -
                 pss.total_throwaways - pss.total_drops) as calculated_plus_minus,
                pss.total_completions,
                CASE
                    WHEN pss.total_throw_attempts > 0
                    THEN pss.total_completions * 100.0 / pss.total_throw_attempts
                    ELSE 0
                END as completion_percentage,
                pss.total_yards_thrown,
                pss.total_yards_received,
                pss.total_throwaways,
                pss.total_stalls,
                pss.total_drops,
                pss.total_callahans,
                pss.total_hucks_completed,
                pss.total_hucks_attempted,
                pss.total_hucks_received,
                pss.total_pulls,
                pss.total_o_points_played,
                pss.total_d_points_played,
                pss.total_seconds_played,
                pss.total_o_opportunities,
                pss.total_d_opportunities,
                pss.total_o_opportunity_scores,
                (SELECT COUNT(DISTINCT game_id)
                 FROM player_game_stats pgs2
                 WHERE pgs2.player_id = pss.player_id
                   AND pgs2.team_id = pss.team_id
                   AND pgs2.year = pss.year
                   AND (pgs2.o_points_played > 0 OR pgs2.d_points_played > 0
                        OR pgs2.seconds_played > 0 OR pgs2.goals > 0 OR pgs2.assists > 0)) as games_played,
                pss.total_o_opportunities as possessions,
                (pss.total_goals + pss.total_assists) as score_total,
                (pss.total_o_points_played + pss.total_d_points_played) as total_points_played,
                (pss.total_yards_thrown + pss.total_yards_received) as total_yards,
                pss.total_seconds_played / 60.0 as minutes_played,
                CASE WHEN pss.total_hucks_attempted > 0
                    THEN pss.total_hucks_completed * 100.0 / pss.total_hucks_attempted
                    ELSE 0 END as huck_percentage,
                CASE
                    WHEN pss.total_o_opportunities >= 20
                    THEN pss.total_o_opportunity_scores * 100.0 / pss.total_o_opportunities
                    ELSE NULL
                END as offensive_efficiency,
                CASE
                    WHEN (pss.total_throwaways + pss.total_stalls + pss.total_drops) > 0
                    THEN (pss.total_yards_thrown + pss.total_yards_received) * 1.0 /
                         (pss.total_throwaways + pss.total_stalls + pss.total_drops)
                    ELSE NULL
                END as yards_per_turn,
                CASE
                    WHEN pss.total_completions > 0
                    THEN pss.total_yards_thrown * 1.0 / pss.total_completions
                    ELSE NULL
                END as yards_per_completion,
                CASE
                    WHEN pss.total_catches > 0
                    THEN pss.total_yards_received * 1.0 / pss.total_catches
                    ELSE NULL
                END as yards_per_reception,
                CASE
                    WHEN (pss.total_throwaways + pss.total_stalls + pss.total_drops) > 0
                    THEN pss.total_assists * 1.0 /
                         (pss.total_throwaways + pss.total_stalls + pss.total_drops)
                    ELSE NULL
                END as assists_per_turnover
            FROM player_season_stats pss
            JOIN players p ON pss.player_id = p.player_id AND pss.year = p.year
            WHERE pss.year = {season}
        ),
        global_stats AS (
            SELECT
                full_name,
                {','.join(percentile_expressions)}
            FROM season_stats
        )
        SELECT *
        FROM global_stats
        WHERE full_name IN ({names_str})
        """
>>>>>>> b143b399

    try:
        result = conn.execute(text(percentiles_sql))
        percentiles_map = {}

        for row in result:
            full_name = row[0]
            percentiles = {}
            # Map all percentile values (skip the first column which is full_name)
            for i, field in enumerate(stat_fields):
                percentiles[field] = row[i + 1] if row[i + 1] is not None else 0
            percentiles_map[full_name] = percentiles

        return percentiles_map
    except Exception as e:
        print(f"Error calculating percentiles: {e}")
<<<<<<< HEAD
=======
        import traceback
        traceback.print_exc()
>>>>>>> b143b399
        return {}


def create_player_stats_route(stats_system):
    """Create the player statistics endpoint."""
    router = APIRouter()

    @router.get("/api/players/stats")
    async def get_player_stats(
        season: str = "career",
        team: str = "all",
        page: int = 1,
        per_page: int = 20,
        sort: str = "calculated_plus_minus",
        order: str = "desc",
        per: str = "total",
        custom_filters: Optional[str] = None,
    ):
        """Get paginated player statistics with filtering and sorting"""
        try:
            # Parse custom filters
            filters_list = []
            if custom_filters:
                try:
                    filters_list = json.loads(custom_filters)
                except json.JSONDecodeError:
                    filters_list = []

            # Check cache first
            cache = get_cache()
            cache_key = cache_key_for_endpoint(
                'player_stats',
                season=season,
                team=team,
                page=page,
                per_page=per_page,
                sort=sort,
                order=order,
                per=per,
                custom_filters=custom_filters
            )

            cached_result = cache.get(cache_key)
            if cached_result is not None:
                return cached_result
            # Query for player season stats directly from database
            team_filter = f" AND pss.team_id = '{team}'" if team != "all" else ""
            season_filter = f" AND pss.year = {season}" if season != "career" else ""

            # Build HAVING clause for custom filters
            per_game_mode = (per == "game")
            having_clause_career_team = build_having_clause(filters_list, per_game=per_game_mode, table_prefix="tcs.")
            having_clause_career = build_having_clause(filters_list, per_game=per_game_mode, table_prefix="")

            # Alias mapping for season stats - maps calculated column aliases to their full SQL expressions
            # This is needed because PostgreSQL can't reference SELECT aliases in HAVING clauses
            season_stats_alias_mapping = {
                "games_played": "COUNT(DISTINCT CASE WHEN (pgs.o_points_played > 0 OR pgs.d_points_played > 0 OR pgs.seconds_played > 0 OR pgs.goals > 0 OR pgs.assists > 0) THEN pgs.game_id ELSE NULL END)",
                "possessions": "pss.total_o_opportunities",
                "score_total": "(pss.total_goals + pss.total_assists)",
                "total_points_played": "(pss.total_o_points_played + pss.total_d_points_played)",
                "total_yards": "(pss.total_yards_thrown + pss.total_yards_received)",
                "minutes_played": "ROUND(pss.total_seconds_played / 60.0, 0)",
                "huck_percentage": "CASE WHEN pss.total_hucks_attempted > 0 THEN ROUND(pss.total_hucks_completed * 100.0 / pss.total_hucks_attempted, 1) ELSE 0 END",
                "offensive_efficiency": "CASE WHEN pss.total_o_opportunities >= 20 THEN ROUND(pss.total_o_opportunity_scores * 100.0 / pss.total_o_opportunities, 1) ELSE NULL END",
                "yards_per_turn": "CASE WHEN (pss.total_throwaways + pss.total_stalls + pss.total_drops) > 0 THEN ROUND((pss.total_yards_thrown + pss.total_yards_received) * 1.0 / (pss.total_throwaways + pss.total_stalls + pss.total_drops), 1) WHEN (pss.total_yards_thrown + pss.total_yards_received) > 0 THEN (pss.total_yards_thrown + pss.total_yards_received) * 1.0 ELSE NULL END",
                "yards_per_completion": "CASE WHEN pss.total_completions > 0 THEN ROUND(pss.total_yards_thrown * 1.0 / pss.total_completions, 1) ELSE NULL END",
                "yards_per_reception": "CASE WHEN pss.total_catches > 0 THEN ROUND(pss.total_yards_received * 1.0 / pss.total_catches, 1) ELSE NULL END",
                "assists_per_turnover": "CASE WHEN (pss.total_throwaways + pss.total_stalls + pss.total_drops) > 0 THEN ROUND(pss.total_assists * 1.0 / (pss.total_throwaways + pss.total_stalls + pss.total_drops), 2) ELSE NULL END",
            }

            having_clause_season = build_having_clause(filters_list, per_game=per_game_mode, table_prefix="", alias_mapping=season_stats_alias_mapping)

            # When team filter is active with career stats, we need to aggregate
            # season stats for that specific team (not use pre-computed career stats
            # which include all teams)
            if season == "career" and team != "all":
                # Aggregate career stats for specific team across all seasons
                # Optimized version without expensive LEFT JOINs
                query = f"""
                WITH team_career_stats AS (
                    SELECT
                        pss.player_id,
                        pss.team_id,
                        MAX(pss.year) as most_recent_year,
                        SUM(pss.total_goals) as total_goals,
                        SUM(pss.total_assists) as total_assists,
                        SUM(pss.total_hockey_assists) as total_hockey_assists,
                        SUM(pss.total_blocks) as total_blocks,
                        (SUM(pss.total_goals) + SUM(pss.total_assists) + SUM(pss.total_blocks) -
                         SUM(pss.total_throwaways) - SUM(pss.total_drops)) as calculated_plus_minus,
                        SUM(pss.total_completions) as total_completions,
                        CASE
                            WHEN SUM(pss.total_throw_attempts) > 0
                            THEN ROUND(SUM(pss.total_completions) * 100.0 / SUM(pss.total_throw_attempts), 1)
                            ELSE 0
                        END as completion_percentage,
                        SUM(pss.total_yards_thrown) as total_yards_thrown,
                        SUM(pss.total_yards_received) as total_yards_received,
                        SUM(pss.total_throwaways) as total_throwaways,
                        SUM(pss.total_stalls) as total_stalls,
                        SUM(pss.total_drops) as total_drops,
                        SUM(pss.total_callahans) as total_callahans,
                        SUM(pss.total_hucks_completed) as total_hucks_completed,
                        SUM(pss.total_hucks_attempted) as total_hucks_attempted,
                        SUM(pss.total_hucks_received) as total_hucks_received,
                        SUM(pss.total_pulls) as total_pulls,
                        SUM(pss.total_o_points_played) as total_o_points_played,
                        SUM(pss.total_d_points_played) as total_d_points_played,
                        SUM(pss.total_seconds_played) as total_seconds_played,
                        SUM(pss.total_o_opportunities) as total_o_opportunities,
                        SUM(pss.total_d_opportunities) as total_d_opportunities,
                        SUM(pss.total_o_opportunity_scores) as total_o_opportunity_scores,
                        SUM(pss.total_o_opportunities) as possessions,
                        (SUM(pss.total_goals) + SUM(pss.total_assists)) as score_total,
                        (SUM(pss.total_o_points_played) + SUM(pss.total_d_points_played)) as total_points_played,
                        (SUM(pss.total_yards_thrown) + SUM(pss.total_yards_received)) as total_yards,
                        ROUND(SUM(pss.total_seconds_played) / 60.0, 0) as minutes_played,
                        CASE WHEN SUM(pss.total_hucks_attempted) > 0 THEN ROUND(SUM(pss.total_hucks_completed) * 100.0 / SUM(pss.total_hucks_attempted), 1) ELSE 0 END as huck_percentage,
                        CASE
                            WHEN SUM(pss.total_o_opportunities) >= 20
                            THEN ROUND(SUM(pss.total_o_opportunity_scores) * 100.0 / SUM(pss.total_o_opportunities), 1)
                            ELSE NULL
                        END as offensive_efficiency,
                        CASE
                            WHEN (SUM(pss.total_throwaways) + SUM(pss.total_stalls) + SUM(pss.total_drops)) > 0
                            THEN ROUND((SUM(pss.total_yards_thrown) + SUM(pss.total_yards_received)) * 1.0 / (SUM(pss.total_throwaways) + SUM(pss.total_stalls) + SUM(pss.total_drops)), 1)
                            WHEN (SUM(pss.total_yards_thrown) + SUM(pss.total_yards_received)) > 0
                            THEN (SUM(pss.total_yards_thrown) + SUM(pss.total_yards_received)) * 1.0
                            ELSE NULL
                        END as yards_per_turn,
                        CASE
                            WHEN SUM(pss.total_completions) > 0
                            THEN ROUND(SUM(pss.total_yards_thrown) * 1.0 / SUM(pss.total_completions), 1)
                            ELSE NULL
                        END as yards_per_completion,
                        CASE
                            WHEN SUM(pss.total_catches) > 0
                            THEN ROUND(SUM(pss.total_yards_received) * 1.0 / SUM(pss.total_catches), 1)
                            ELSE NULL
                        END as yards_per_reception,
                        CASE
                            WHEN (SUM(pss.total_throwaways) + SUM(pss.total_stalls) + SUM(pss.total_drops)) > 0
                            THEN ROUND(SUM(pss.total_assists) * 1.0 / (SUM(pss.total_throwaways) + SUM(pss.total_stalls) + SUM(pss.total_drops)), 2)
                            ELSE NULL
                        END as assists_per_turnover
                    FROM player_season_stats pss
                    WHERE pss.team_id = '{team}'
                    GROUP BY pss.player_id, pss.team_id
                ),
                player_info AS (
                    SELECT DISTINCT ON (pss.player_id)
                        pss.player_id,
                        p.full_name,
                        p.first_name,
                        p.last_name
                    FROM player_season_stats pss
                    JOIN players p ON pss.player_id = p.player_id AND pss.year = p.year
                    WHERE pss.team_id = '{team}'
                    ORDER BY pss.player_id, pss.year DESC
                ),
                games_count AS (
                    SELECT
                        pgs.player_id,
                        COUNT(DISTINCT pgs.game_id) as games_played
                    FROM player_game_stats pgs
                    WHERE pgs.team_id = '{team}'
                      AND (pgs.o_points_played > 0 OR pgs.d_points_played > 0 OR pgs.seconds_played > 0 OR pgs.goals > 0 OR pgs.assists > 0)
                    GROUP BY pgs.player_id
                ),
                team_info AS (
                    SELECT DISTINCT ON (t.team_id)
                        t.team_id,
                        t.name,
                        t.full_name
                    FROM teams t
                    WHERE t.team_id = '{team}'
                    ORDER BY t.team_id, t.year DESC
                )
                SELECT
                    pi.full_name,
                    pi.first_name,
                    pi.last_name,
                    tcs.team_id,
                    NULL as year,
                    tcs.total_goals,
                    tcs.total_assists,
                    tcs.total_hockey_assists,
                    tcs.total_blocks,
                    tcs.calculated_plus_minus,
                    tcs.total_completions,
                    tcs.completion_percentage,
                    tcs.total_yards_thrown,
                    tcs.total_yards_received,
                    tcs.total_throwaways,
                    tcs.total_stalls,
                    tcs.total_drops,
                    tcs.total_callahans,
                    tcs.total_hucks_completed,
                    tcs.total_hucks_attempted,
                    tcs.total_hucks_received,
                    tcs.total_pulls,
                    tcs.total_o_points_played,
                    tcs.total_d_points_played,
                    tcs.total_seconds_played,
                    tcs.total_o_opportunities,
                    tcs.total_d_opportunities,
                    tcs.total_o_opportunity_scores,
                    ti.name as team_name,
                    ti.full_name as team_full_name,
                    COALESCE(gc.games_played, 0) as games_played,
                    tcs.possessions,
                    tcs.score_total,
                    tcs.total_points_played,
                    tcs.total_yards,
                    tcs.minutes_played,
                    tcs.huck_percentage,
                    tcs.offensive_efficiency,
                    tcs.yards_per_turn,
                    tcs.yards_per_completion,
                    tcs.yards_per_reception,
                    tcs.assists_per_turnover
                FROM team_career_stats tcs
                JOIN player_info pi ON tcs.player_id = pi.player_id
                LEFT JOIN games_count gc ON tcs.player_id = gc.player_id
                CROSS JOIN team_info ti
                {"WHERE " + having_clause_career_team if having_clause_career_team else ""}
                ORDER BY {get_team_career_sort_column(sort, per_game=(per == "game"))} {order.upper()} NULLS LAST
                LIMIT {per_page} OFFSET {(page-1) * per_page}
                """
            elif season == "career":
                # Use pre-computed career stats table for much faster queries (no team filter)
                query = f"""
                SELECT
                    full_name,
                    first_name,
                    last_name,
                    most_recent_team_id as team_id,
                    NULL as year,
                    total_goals,
                    total_assists,
                    total_hockey_assists,
                    total_blocks,
                    calculated_plus_minus,
                    total_completions,
                    completion_percentage,
                    total_yards_thrown,
                    total_yards_received,
                    total_throwaways,
                    total_stalls,
                    total_drops,
                    total_callahans,
                    total_hucks_completed,
                    total_hucks_attempted,
                    total_hucks_received,
                    total_pulls,
                    total_o_points_played,
                    total_d_points_played,
                    total_seconds_played,
                    total_o_opportunities,
                    total_d_opportunities,
                    total_o_opportunity_scores,
                    most_recent_team_name as team_name,
                    most_recent_team_full_name as team_full_name,
                    games_played,
                    possessions,
                    score_total,
                    total_points_played,
                    total_yards,
                    minutes_played,
                    huck_percentage,
                    offensive_efficiency,
                    yards_per_turn,
                    yards_per_completion,
                    yards_per_reception,
                    assists_per_turnover
                FROM player_career_stats
                WHERE 1=1
                {" AND " + having_clause_career if having_clause_career else ""}
                ORDER BY {get_sort_column(sort, is_career=True, per_game=(per == "game"), team=team)} {order.upper()} NULLS LAST
                LIMIT {per_page} OFFSET {(page-1) * per_page}
                """
            else:
                # Single season stats - existing query
                query = f"""
                SELECT
                    p.full_name,
                    p.first_name,
                    p.last_name,
                    p.team_id,
                    pss.year,
                    pss.total_goals,
                    pss.total_assists,
                    pss.total_hockey_assists,
                    pss.total_blocks,
                    pss.calculated_plus_minus,
                    pss.total_completions,
                    pss.completion_percentage,
                    pss.total_yards_thrown,
                    pss.total_yards_received,
                    pss.total_throwaways,
                    pss.total_stalls,
                    pss.total_drops,
                    pss.total_callahans,
                    pss.total_hucks_completed,
                    pss.total_hucks_attempted,
                    pss.total_hucks_received,
                    pss.total_pulls,
                    pss.total_o_points_played,
                    pss.total_d_points_played,
                    pss.total_seconds_played,
                    pss.total_o_opportunities,
                    pss.total_d_opportunities,
                    pss.total_o_opportunity_scores,
                    t.name as team_name,
                    t.full_name as team_full_name,
                    COUNT(DISTINCT CASE
                        WHEN (pgs.o_points_played > 0 OR pgs.d_points_played > 0 OR pgs.seconds_played > 0 OR pgs.goals > 0 OR pgs.assists > 0)
                        THEN pgs.game_id
                        ELSE NULL
                    END) as games_played,
                    pss.total_o_opportunities as possessions,
                    (pss.total_goals + pss.total_assists) as score_total,
                    (pss.total_o_points_played + pss.total_d_points_played) as total_points_played,
                    (pss.total_yards_thrown + pss.total_yards_received) as total_yards,
                    ROUND(pss.total_seconds_played / 60.0, 0) as minutes_played,
                    CASE WHEN pss.total_hucks_attempted > 0 THEN ROUND(pss.total_hucks_completed * 100.0 / pss.total_hucks_attempted, 1) ELSE 0 END as huck_percentage,
                    CASE
                        WHEN pss.total_o_opportunities >= 20
                        THEN ROUND(pss.total_o_opportunity_scores * 100.0 / pss.total_o_opportunities, 1)
                        ELSE NULL
                    END as offensive_efficiency,
                    CASE
                        WHEN (pss.total_throwaways + pss.total_stalls + pss.total_drops) > 0
                        THEN ROUND((pss.total_yards_thrown + pss.total_yards_received) * 1.0 / (pss.total_throwaways + pss.total_stalls + pss.total_drops), 1)
                        WHEN (pss.total_yards_thrown + pss.total_yards_received) > 0
                        THEN (pss.total_yards_thrown + pss.total_yards_received) * 1.0
                        ELSE NULL
                    END as yards_per_turn,
                    CASE
                        WHEN pss.total_completions > 0
                        THEN ROUND(pss.total_yards_thrown * 1.0 / pss.total_completions, 1)
                        ELSE NULL
                    END as yards_per_completion,
                    CASE
                        WHEN pss.total_catches > 0
                        THEN ROUND(pss.total_yards_received * 1.0 / pss.total_catches, 1)
                        ELSE NULL
                    END as yards_per_reception,
                    CASE
                        WHEN (pss.total_throwaways + pss.total_stalls + pss.total_drops) > 0
                        THEN ROUND(pss.total_assists * 1.0 / (pss.total_throwaways + pss.total_stalls + pss.total_drops), 2)
                        ELSE NULL
                    END as assists_per_turnover
                FROM player_season_stats pss
                JOIN players p ON pss.player_id = p.player_id AND pss.year = p.year
                LEFT JOIN teams t ON pss.team_id = t.team_id AND pss.year = t.year
                LEFT JOIN player_game_stats pgs ON pss.player_id = pgs.player_id AND pss.year = pgs.year AND pss.team_id = pgs.team_id
                LEFT JOIN games g ON pgs.game_id = g.game_id AND g.year = pss.year
                WHERE 1=1{season_filter}{team_filter}
                GROUP BY pss.player_id, pss.team_id, pss.year, p.full_name, p.first_name, p.last_name, p.team_id,
                         pss.total_goals, pss.total_assists, pss.total_hockey_assists, pss.total_blocks, pss.calculated_plus_minus,
                         pss.total_completions, pss.completion_percentage, pss.total_yards_thrown, pss.total_yards_received,
<<<<<<< HEAD
                         pss.total_throwaways, pss.total_stalls, pss.total_drops, pss.total_catches, pss.total_callahans,
=======
                         pss.total_catches, pss.total_throwaways, pss.total_stalls, pss.total_drops, pss.total_callahans,
>>>>>>> b143b399
                         pss.total_hucks_completed, pss.total_hucks_attempted, pss.total_hucks_received, pss.total_pulls,
                         pss.total_o_points_played, pss.total_d_points_played, pss.total_seconds_played,
                         pss.total_o_opportunities, pss.total_d_opportunities, pss.total_o_opportunity_scores,
                         t.name, t.full_name
                {"HAVING " + having_clause_season if having_clause_season else ""}
                ORDER BY {get_sort_column(sort, per_game=(per == "game"))} {order.upper()} NULLS LAST
                LIMIT {per_page} OFFSET {(page-1) * per_page}
                """

            # Get total count for pagination
            # Note: For filters that use HAVING clause, we need to run the full query to count accurately
            # This is less efficient but necessary for correct pagination with custom filters
            if filters_list:
                # When custom filters are present, we need to count the filtered results
                # We'll use a subquery approach
                if season == "career" and team != "all":
                    # Reuse the main query structure but just count
                    count_query = f"""
                    WITH team_career_stats AS (
                        SELECT
                            pss.player_id,
                            SUM(pss.total_goals) as total_goals,
                            SUM(pss.total_assists) as total_assists,
                            SUM(pss.total_completions) as total_completions,
                            SUM(pss.total_throwaways) as total_throwaways,
                            SUM(pss.total_stalls) as total_stalls,
                            SUM(pss.total_drops) as total_drops,
                            (SUM(pss.total_goals) + SUM(pss.total_assists) + SUM(pss.total_blocks) -
                             SUM(pss.total_throwaways) - SUM(pss.total_drops)) as calculated_plus_minus,
                            SUM(pss.total_o_opportunities) as possessions,
                            (SUM(pss.total_goals) + SUM(pss.total_assists)) as score_total,
                            (SUM(pss.total_o_points_played) + SUM(pss.total_d_points_played)) as total_points_played,
                            (SUM(pss.total_yards_thrown) + SUM(pss.total_yards_received)) as total_yards,
                            SUM(pss.total_blocks) as total_blocks,
                            CASE WHEN SUM(pss.total_throw_attempts) > 0 THEN ROUND(SUM(pss.total_completions) * 100.0 / SUM(pss.total_throw_attempts), 1) ELSE 0 END as completion_percentage,
                            CASE WHEN SUM(pss.total_hucks_attempted) > 0 THEN ROUND(SUM(pss.total_hucks_completed) * 100.0 / SUM(pss.total_hucks_attempted), 1) ELSE 0 END as huck_percentage,
                            CASE WHEN SUM(pss.total_o_opportunities) >= 20 THEN ROUND(SUM(pss.total_o_opportunity_scores) * 100.0 / SUM(pss.total_o_opportunities), 1) ELSE NULL END as offensive_efficiency,
                            CASE WHEN (SUM(pss.total_throwaways) + SUM(pss.total_stalls) + SUM(pss.total_drops)) > 0 THEN ROUND((SUM(pss.total_yards_thrown) + SUM(pss.total_yards_received)) * 1.0 / (SUM(pss.total_throwaways) + SUM(pss.total_stalls) + SUM(pss.total_drops)), 1) ELSE NULL END as yards_per_turn,
                            CASE WHEN SUM(pss.total_completions) > 0 THEN ROUND(SUM(pss.total_yards_thrown) * 1.0 / SUM(pss.total_completions), 1) ELSE NULL END as yards_per_completion,
                            CASE WHEN SUM(pss.total_catches) > 0 THEN ROUND(SUM(pss.total_yards_received) * 1.0 / SUM(pss.total_catches), 1) ELSE NULL END as yards_per_reception,
                            CASE WHEN (SUM(pss.total_throwaways) + SUM(pss.total_stalls) + SUM(pss.total_drops)) > 0 THEN ROUND(SUM(pss.total_assists) * 1.0 / (SUM(pss.total_throwaways) + SUM(pss.total_stalls) + SUM(pss.total_drops)), 2) ELSE NULL END as assists_per_turnover,
                            ROUND(SUM(pss.total_seconds_played) / 60.0, 0) as minutes_played,
                            SUM(pss.total_o_points_played) as total_o_points_played,
                            SUM(pss.total_d_points_played) as total_d_points_played,
                            SUM(pss.total_hockey_assists) as total_hockey_assists
                        FROM player_season_stats pss
                        WHERE pss.team_id = '{team}'
                        GROUP BY pss.player_id
                    ),
                    games_count AS (
                        SELECT
                            pgs.player_id,
                            COUNT(DISTINCT pgs.game_id) as games_played
                        FROM player_game_stats pgs
                        WHERE pgs.team_id = '{team}'
                          AND (pgs.o_points_played > 0 OR pgs.d_points_played > 0 OR pgs.seconds_played > 0 OR pgs.goals > 0 OR pgs.assists > 0)
                        GROUP BY pgs.player_id
                    )
                    SELECT COUNT(*) as total
                    FROM team_career_stats tcs
                    LEFT JOIN games_count gc ON tcs.player_id = gc.player_id
                    {"WHERE " + having_clause_career_team if having_clause_career_team else "WHERE 1=1"}
                    """
                else:
                    # For other cases with filters, use simpler approach
                    count_query = f"""
                    SELECT COUNT(*) FROM (
                        {query.replace(f'LIMIT {per_page} OFFSET {(page-1) * per_page}', '')}
                    ) AS filtered_results
                    """
            else:
                # No custom filters - use original optimized count queries
                if season == "career" and team != "all":
                    count_query = f"""
                    SELECT COUNT(DISTINCT pss.player_id) as total
                    FROM player_season_stats pss
                    WHERE pss.team_id = '{team}'
                    """
                elif season == "career":
                    count_query = f"""
                    SELECT COUNT(*) as total
                    FROM player_career_stats
                    WHERE 1=1
                    """
                else:
                    count_query = f"""
                    SELECT COUNT(DISTINCT pss.player_id || '-' || pss.team_id || '-' || pss.year) as total
                    FROM player_season_stats pss
                    WHERE 1=1{season_filter}{team_filter}
                    """

            # Execute queries using the stats system database connection
            with stats_system.db.engine.connect() as conn:
                # Get total count
                count_result = conn.execute(text(count_query)).fetchone()
                total = count_result[0] if count_result else 0

                # Get players
                result = conn.execute(text(query))
                players = []

                for row in result:
                    player = {
                        "full_name": row[0],
                        "first_name": row[1],
                        "last_name": row[2],
                        "team_id": row[3],
                        "year": row[4],
                        "total_goals": row[5] or 0,
                        "total_assists": row[6] or 0,
                        "total_hockey_assists": row[7] or 0,
                        "total_blocks": row[8] or 0,
                        "calculated_plus_minus": row[9] or 0,
                        "total_completions": row[10] or 0,
                        "completion_percentage": row[11] or 0,
                        "total_yards_thrown": row[12] or 0,
                        "total_yards_received": row[13] or 0,
                        "total_throwaways": row[14] or 0,
                        "total_stalls": row[15] or 0,
                        "total_drops": row[16] or 0,
                        "total_callahans": row[17] or 0,
                        "total_hucks_completed": row[18] or 0,
                        "total_hucks_attempted": row[19] or 0,
                        "total_hucks_received": row[20] or 0,
                        "total_pulls": row[21] or 0,
                        "total_o_points_played": row[22] or 0,
                        "total_d_points_played": row[23] or 0,
                        "total_seconds_played": row[24] or 0,
                        "total_o_opportunities": row[25] or 0,
                        "total_d_opportunities": row[26] or 0,
                        "total_o_opportunity_scores": row[27] or 0,
                        "team_name": row[28],
                        "team_full_name": row[29],
                        "games_played": row[30] or 0,
                        "possessions": row[31] or 0,
                        "score_total": row[32] or 0,
                        "total_points_played": row[33] or 0,
                        "total_yards": row[34] or 0,
                        "minutes_played": row[35] or 0,
                        "huck_percentage": row[36] or 0,
                        "offensive_efficiency": (
                            row[37] if row[37] is not None else None
                        ),
                        "yards_per_turn": row[38] if row[38] is not None else None,
                        "yards_per_completion": row[39] if row[39] is not None else None,
                        "yards_per_reception": row[40] if row[40] is not None else None,
                        "assists_per_turnover": row[41] if row[41] is not None else None,
                    }
                    players.append(player)

            # Convert to per-game stats if requested
            if per == "game":
                players = convert_to_per_game_stats(players)

            # Calculate global percentiles for all players
            percentiles = {}
            if players:
                with stats_system.db.engine.connect() as conn:
                    percentiles = calculate_global_percentiles(conn, players, season)

            total_pages = (total + per_page - 1) // per_page

            result = {
                "players": players,
                "percentiles": percentiles,
                "total": total,
                "page": page,
                "per_page": per_page,
                "total_pages": total_pages,
            }

            # Cache the result
            cache.set(cache_key, result, ttl=300)  # 5 minute TTL

            return result

        except Exception as e:
            print(f"Error in get_player_stats: {e}")
            raise HTTPException(status_code=500, detail=str(e)) from e

    return router
<|MERGE_RESOLUTION|>--- conflicted
+++ resolved
@@ -1,922 +1,888 @@
-"""
-Player statistics API endpoint with complex query logic.
-"""
-
-import json
-from typing import Optional
-from fastapi import APIRouter, HTTPException
-from sqlalchemy import text
-from utils.query import convert_to_per_game_stats, get_sort_column
-from data.cache import get_cache, cache_key_for_endpoint
-
-
-def build_having_clause(custom_filters: list, per_game: bool = False, table_prefix: str = "", alias_mapping: dict = None) -> str:
-    """
-    Build a HAVING clause from custom filters.
-
-    Args:
-        custom_filters: List of filter dicts with 'field', 'operator', and 'value'
-        per_game: Whether to apply per-game conversion to counting stats
-        table_prefix: Prefix for field names (e.g., 'tcs.' for team_career_stats CTE)
-        alias_mapping: Optional dict mapping field aliases to full SQL expressions (for season stats)
-
-    Returns:
-        HAVING clause string (without "HAVING" keyword) or empty string
-    """
-    if not custom_filters:
-        return ""
-
-    # Valid operators for security
-    valid_operators = {'>', '<', '>=', '<=', '='}
-
-    # Stats that should not be divided (already percentages/ratios or special fields)
-    non_counting_stats = {
-        "completion_percentage", "huck_percentage", "offensive_efficiency",
-        "yards_per_turn", "yards_per_completion", "yards_per_reception",
-        "assists_per_turnover", "games_played", "full_name"
-    }
-
-    conditions = []
-    for f in custom_filters:
-        field = f.get('field', '')
-        operator = f.get('operator', '')
-        value = f.get('value', 0)
-
-        # Validate operator
-        if operator not in valid_operators:
-            continue
-
-        # Validate field (basic SQL injection protection)
-        if not field or not field.replace('_', '').isalnum():
-            continue
-
-        # Build field reference
-        # Check if this field has an alias mapping (for calculated columns in season stats)
-        if alias_mapping and field in alias_mapping:
-            # Use the full SQL expression from the mapping
-            field_ref = alias_mapping[field]
-        elif per_game and field not in non_counting_stats:
-            # For per-game filters on counting stats, divide by games_played
-            if table_prefix:
-                field_ref = f"CASE WHEN COALESCE(gc.games_played, 0) > 0 THEN CAST({table_prefix}{field} AS NUMERIC) / gc.games_played ELSE 0 END"
-            else:
-                field_ref = f"CASE WHEN games_played > 0 THEN CAST({field} AS NUMERIC) / games_played ELSE 0 END"
-        else:
-            field_ref = f"{table_prefix}{field}" if table_prefix else field
-
-        # Build condition
-        try:
-            # Ensure value is numeric
-            numeric_value = float(value)
-            conditions.append(f"{field_ref} {operator} {numeric_value}")
-        except (ValueError, TypeError):
-            continue
-
-    return " AND ".join(conditions) if conditions else ""
-
-
-def get_team_career_sort_column(sort_key: str, per_game: bool = False) -> str:
-    """
-    Get the sort column for team career stats queries.
-    Handles per-game sorting by dividing counting stats by games_played.
-    """
-    # Stats that should not be divided (already percentages/ratios or special fields)
-    non_counting_stats = [
-        "full_name",
-        "completion_percentage",
-        "huck_percentage",
-        "offensive_efficiency",
-        "yards_per_turn",
-        "yards_per_completion",
-        "yards_per_reception",
-        "assists_per_turnover",
-        "games_played",
-    ]
-
-    # If per_game mode and this is a counting stat, divide by games_played
-    if per_game and sort_key not in non_counting_stats:
-        # Use COALESCE to handle the LEFT JOIN case where gc.games_played might be NULL
-        return f"CASE WHEN COALESCE(gc.games_played, 0) > 0 THEN CAST(tcs.{sort_key} AS NUMERIC) / gc.games_played ELSE 0 END"
-
-    # Otherwise use the column directly from team_career_stats CTE
-    return f"tcs.{sort_key}"
-
-
-def calculate_global_percentiles(conn, players, season="career"):
-    """
-    Calculate global percentile rankings for each player's stats.
-
-    Returns a dictionary mapping full_name to percentile values for each stat.
-    Percentiles are calculated across all players globally (0-100 scale).
-    """
-    if not players:
-        return {}
-
-    # List of all stat fields to calculate percentiles for
-    stat_fields = [
-        "total_goals", "total_assists", "total_hockey_assists", "total_blocks",
-        "calculated_plus_minus", "total_completions", "completion_percentage",
-        "total_yards_thrown", "total_yards_received", "total_throwaways",
-        "total_stalls", "total_drops", "total_callahans", "total_hucks_completed",
-        "total_hucks_attempted", "total_hucks_received", "total_pulls",
-        "total_o_points_played", "total_d_points_played", "total_seconds_played",
-        "total_o_opportunities", "total_d_opportunities", "total_o_opportunity_scores",
-        "games_played", "possessions", "score_total", "total_points_played",
-        "total_yards", "minutes_played", "huck_percentage", "offensive_efficiency",
-        "yards_per_turn", "yards_per_completion", "yards_per_reception",
-        "assists_per_turnover"
-    ]
-
-    # Extract full names for filtering
-    full_names = [p["full_name"] for p in players]
-    names_str = ",".join([f"'{name.replace(chr(39), chr(39)*2)}'" for name in full_names])
-
-<<<<<<< HEAD
-    # Build PERCENT_RANK() expressions for all stats
-=======
-    # Build CUME_DIST() expressions for all stats
->>>>>>> b143b399
-    percentile_expressions = []
-    for field in stat_fields:
-        # For stats where lower is better (turnovers, etc.), invert the percentile
-        invert_stats = ["total_throwaways", "total_stalls", "total_drops"]
-        if field in invert_stats:
-<<<<<<< HEAD
-            expr = f"ROUND((1 - PERCENT_RANK() OVER (ORDER BY {field})) * 100, 0) as {field}_percentile"
-        else:
-            expr = f"ROUND(PERCENT_RANK() OVER (ORDER BY {field}) * 100, 0) as {field}_percentile"
-        percentile_expressions.append(expr)
-
-    # Use career stats as baseline for global percentiles
-    source_table = "player_career_stats"
-    name_field = "full_name"
-
-    percentiles_sql = f"""
-    WITH global_stats AS (
-        SELECT
-            {name_field},
-            {','.join(percentile_expressions)}
-        FROM {source_table}
-    )
-    SELECT *
-    FROM global_stats
-    WHERE {name_field} IN ({names_str})
-    """
-=======
-            expr = f"ROUND(CAST((1 - CUME_DIST() OVER (ORDER BY {field})) * 100 AS NUMERIC), 0) as {field}_percentile"
-        else:
-            expr = f"ROUND(CAST(CUME_DIST() OVER (ORDER BY {field}) * 100 AS NUMERIC), 0) as {field}_percentile"
-        percentile_expressions.append(expr)
-
-    # Calculate global percentiles based on the appropriate data source
-    if season == "career":
-        # For career stats, aggregate across all seasons
-        percentiles_sql = f"""
-        WITH aggregated_career_stats AS (
-            SELECT
-                p.full_name,
-                SUM(pss.total_goals) as total_goals,
-                SUM(pss.total_assists) as total_assists,
-                SUM(pss.total_hockey_assists) as total_hockey_assists,
-                SUM(pss.total_blocks) as total_blocks,
-                (SUM(pss.total_goals) + SUM(pss.total_assists) + SUM(pss.total_blocks) -
-                 SUM(pss.total_throwaways) - SUM(pss.total_drops)) as calculated_plus_minus,
-                SUM(pss.total_completions) as total_completions,
-                CASE
-                    WHEN SUM(pss.total_throw_attempts) > 0
-                    THEN SUM(pss.total_completions) * 100.0 / SUM(pss.total_throw_attempts)
-                    ELSE 0
-                END as completion_percentage,
-                SUM(pss.total_yards_thrown) as total_yards_thrown,
-                SUM(pss.total_yards_received) as total_yards_received,
-                SUM(pss.total_throwaways) as total_throwaways,
-                SUM(pss.total_stalls) as total_stalls,
-                SUM(pss.total_drops) as total_drops,
-                SUM(pss.total_callahans) as total_callahans,
-                SUM(pss.total_hucks_completed) as total_hucks_completed,
-                SUM(pss.total_hucks_attempted) as total_hucks_attempted,
-                SUM(pss.total_hucks_received) as total_hucks_received,
-                SUM(pss.total_pulls) as total_pulls,
-                SUM(pss.total_o_points_played) as total_o_points_played,
-                SUM(pss.total_d_points_played) as total_d_points_played,
-                SUM(pss.total_seconds_played) as total_seconds_played,
-                SUM(pss.total_o_opportunities) as total_o_opportunities,
-                SUM(pss.total_d_opportunities) as total_d_opportunities,
-                SUM(pss.total_o_opportunity_scores) as total_o_opportunity_scores,
-                COUNT(DISTINCT CASE
-                    WHEN (pgs.o_points_played > 0 OR pgs.d_points_played > 0
-                          OR pgs.seconds_played > 0 OR pgs.goals > 0 OR pgs.assists > 0)
-                    THEN pgs.game_id
-                    ELSE NULL
-                END) as games_played,
-                SUM(pss.total_o_opportunities) as possessions,
-                (SUM(pss.total_goals) + SUM(pss.total_assists)) as score_total,
-                (SUM(pss.total_o_points_played) + SUM(pss.total_d_points_played)) as total_points_played,
-                (SUM(pss.total_yards_thrown) + SUM(pss.total_yards_received)) as total_yards,
-                SUM(pss.total_seconds_played) / 60.0 as minutes_played,
-                CASE WHEN SUM(pss.total_hucks_attempted) > 0
-                    THEN SUM(pss.total_hucks_completed) * 100.0 / SUM(pss.total_hucks_attempted)
-                    ELSE 0 END as huck_percentage,
-                CASE
-                    WHEN SUM(pss.total_o_opportunities) >= 20
-                    THEN SUM(pss.total_o_opportunity_scores) * 100.0 / SUM(pss.total_o_opportunities)
-                    ELSE NULL
-                END as offensive_efficiency,
-                CASE
-                    WHEN (SUM(pss.total_throwaways) + SUM(pss.total_stalls) + SUM(pss.total_drops)) > 0
-                    THEN (SUM(pss.total_yards_thrown) + SUM(pss.total_yards_received)) * 1.0 /
-                         (SUM(pss.total_throwaways) + SUM(pss.total_stalls) + SUM(pss.total_drops))
-                    ELSE NULL
-                END as yards_per_turn,
-                CASE
-                    WHEN SUM(pss.total_completions) > 0
-                    THEN SUM(pss.total_yards_thrown) * 1.0 / SUM(pss.total_completions)
-                    ELSE NULL
-                END as yards_per_completion,
-                CASE
-                    WHEN SUM(pss.total_catches) > 0
-                    THEN SUM(pss.total_yards_received) * 1.0 / SUM(pss.total_catches)
-                    ELSE NULL
-                END as yards_per_reception,
-                CASE
-                    WHEN (SUM(pss.total_throwaways) + SUM(pss.total_stalls) + SUM(pss.total_drops)) > 0
-                    THEN SUM(pss.total_assists) * 1.0 /
-                         (SUM(pss.total_throwaways) + SUM(pss.total_stalls) + SUM(pss.total_drops))
-                    ELSE NULL
-                END as assists_per_turnover
-            FROM player_season_stats pss
-            JOIN players p ON pss.player_id = p.player_id AND pss.year = p.year
-            LEFT JOIN player_game_stats pgs ON pss.player_id = pgs.player_id AND pss.team_id = pgs.team_id AND pss.year = pgs.year
-            GROUP BY p.full_name
-        ),
-        global_stats AS (
-            SELECT
-                full_name,
-                {','.join(percentile_expressions)}
-            FROM aggregated_career_stats
-        )
-        SELECT *
-        FROM global_stats
-        WHERE full_name IN ({names_str})
-        """
-    else:
-        # For season-specific stats, use that season's data directly
-        percentiles_sql = f"""
-        WITH season_stats AS (
-            SELECT
-                p.full_name,
-                pss.total_goals,
-                pss.total_assists,
-                pss.total_hockey_assists,
-                pss.total_blocks,
-                (pss.total_goals + pss.total_assists + pss.total_blocks -
-                 pss.total_throwaways - pss.total_drops) as calculated_plus_minus,
-                pss.total_completions,
-                CASE
-                    WHEN pss.total_throw_attempts > 0
-                    THEN pss.total_completions * 100.0 / pss.total_throw_attempts
-                    ELSE 0
-                END as completion_percentage,
-                pss.total_yards_thrown,
-                pss.total_yards_received,
-                pss.total_throwaways,
-                pss.total_stalls,
-                pss.total_drops,
-                pss.total_callahans,
-                pss.total_hucks_completed,
-                pss.total_hucks_attempted,
-                pss.total_hucks_received,
-                pss.total_pulls,
-                pss.total_o_points_played,
-                pss.total_d_points_played,
-                pss.total_seconds_played,
-                pss.total_o_opportunities,
-                pss.total_d_opportunities,
-                pss.total_o_opportunity_scores,
-                (SELECT COUNT(DISTINCT game_id)
-                 FROM player_game_stats pgs2
-                 WHERE pgs2.player_id = pss.player_id
-                   AND pgs2.team_id = pss.team_id
-                   AND pgs2.year = pss.year
-                   AND (pgs2.o_points_played > 0 OR pgs2.d_points_played > 0
-                        OR pgs2.seconds_played > 0 OR pgs2.goals > 0 OR pgs2.assists > 0)) as games_played,
-                pss.total_o_opportunities as possessions,
-                (pss.total_goals + pss.total_assists) as score_total,
-                (pss.total_o_points_played + pss.total_d_points_played) as total_points_played,
-                (pss.total_yards_thrown + pss.total_yards_received) as total_yards,
-                pss.total_seconds_played / 60.0 as minutes_played,
-                CASE WHEN pss.total_hucks_attempted > 0
-                    THEN pss.total_hucks_completed * 100.0 / pss.total_hucks_attempted
-                    ELSE 0 END as huck_percentage,
-                CASE
-                    WHEN pss.total_o_opportunities >= 20
-                    THEN pss.total_o_opportunity_scores * 100.0 / pss.total_o_opportunities
-                    ELSE NULL
-                END as offensive_efficiency,
-                CASE
-                    WHEN (pss.total_throwaways + pss.total_stalls + pss.total_drops) > 0
-                    THEN (pss.total_yards_thrown + pss.total_yards_received) * 1.0 /
-                         (pss.total_throwaways + pss.total_stalls + pss.total_drops)
-                    ELSE NULL
-                END as yards_per_turn,
-                CASE
-                    WHEN pss.total_completions > 0
-                    THEN pss.total_yards_thrown * 1.0 / pss.total_completions
-                    ELSE NULL
-                END as yards_per_completion,
-                CASE
-                    WHEN pss.total_catches > 0
-                    THEN pss.total_yards_received * 1.0 / pss.total_catches
-                    ELSE NULL
-                END as yards_per_reception,
-                CASE
-                    WHEN (pss.total_throwaways + pss.total_stalls + pss.total_drops) > 0
-                    THEN pss.total_assists * 1.0 /
-                         (pss.total_throwaways + pss.total_stalls + pss.total_drops)
-                    ELSE NULL
-                END as assists_per_turnover
-            FROM player_season_stats pss
-            JOIN players p ON pss.player_id = p.player_id AND pss.year = p.year
-            WHERE pss.year = {season}
-        ),
-        global_stats AS (
-            SELECT
-                full_name,
-                {','.join(percentile_expressions)}
-            FROM season_stats
-        )
-        SELECT *
-        FROM global_stats
-        WHERE full_name IN ({names_str})
-        """
->>>>>>> b143b399
-
-    try:
-        result = conn.execute(text(percentiles_sql))
-        percentiles_map = {}
-
-        for row in result:
-            full_name = row[0]
-            percentiles = {}
-            # Map all percentile values (skip the first column which is full_name)
-            for i, field in enumerate(stat_fields):
-                percentiles[field] = row[i + 1] if row[i + 1] is not None else 0
-            percentiles_map[full_name] = percentiles
-
-        return percentiles_map
-    except Exception as e:
-        print(f"Error calculating percentiles: {e}")
-<<<<<<< HEAD
-=======
-        import traceback
-        traceback.print_exc()
->>>>>>> b143b399
-        return {}
-
-
-def create_player_stats_route(stats_system):
-    """Create the player statistics endpoint."""
-    router = APIRouter()
-
-    @router.get("/api/players/stats")
-    async def get_player_stats(
-        season: str = "career",
-        team: str = "all",
-        page: int = 1,
-        per_page: int = 20,
-        sort: str = "calculated_plus_minus",
-        order: str = "desc",
-        per: str = "total",
-        custom_filters: Optional[str] = None,
-    ):
-        """Get paginated player statistics with filtering and sorting"""
-        try:
-            # Parse custom filters
-            filters_list = []
-            if custom_filters:
-                try:
-                    filters_list = json.loads(custom_filters)
-                except json.JSONDecodeError:
-                    filters_list = []
-
-            # Check cache first
-            cache = get_cache()
-            cache_key = cache_key_for_endpoint(
-                'player_stats',
-                season=season,
-                team=team,
-                page=page,
-                per_page=per_page,
-                sort=sort,
-                order=order,
-                per=per,
-                custom_filters=custom_filters
-            )
-
-            cached_result = cache.get(cache_key)
-            if cached_result is not None:
-                return cached_result
-            # Query for player season stats directly from database
-            team_filter = f" AND pss.team_id = '{team}'" if team != "all" else ""
-            season_filter = f" AND pss.year = {season}" if season != "career" else ""
-
-            # Build HAVING clause for custom filters
-            per_game_mode = (per == "game")
-            having_clause_career_team = build_having_clause(filters_list, per_game=per_game_mode, table_prefix="tcs.")
-            having_clause_career = build_having_clause(filters_list, per_game=per_game_mode, table_prefix="")
-
-            # Alias mapping for season stats - maps calculated column aliases to their full SQL expressions
-            # This is needed because PostgreSQL can't reference SELECT aliases in HAVING clauses
-            season_stats_alias_mapping = {
-                "games_played": "COUNT(DISTINCT CASE WHEN (pgs.o_points_played > 0 OR pgs.d_points_played > 0 OR pgs.seconds_played > 0 OR pgs.goals > 0 OR pgs.assists > 0) THEN pgs.game_id ELSE NULL END)",
-                "possessions": "pss.total_o_opportunities",
-                "score_total": "(pss.total_goals + pss.total_assists)",
-                "total_points_played": "(pss.total_o_points_played + pss.total_d_points_played)",
-                "total_yards": "(pss.total_yards_thrown + pss.total_yards_received)",
-                "minutes_played": "ROUND(pss.total_seconds_played / 60.0, 0)",
-                "huck_percentage": "CASE WHEN pss.total_hucks_attempted > 0 THEN ROUND(pss.total_hucks_completed * 100.0 / pss.total_hucks_attempted, 1) ELSE 0 END",
-                "offensive_efficiency": "CASE WHEN pss.total_o_opportunities >= 20 THEN ROUND(pss.total_o_opportunity_scores * 100.0 / pss.total_o_opportunities, 1) ELSE NULL END",
-                "yards_per_turn": "CASE WHEN (pss.total_throwaways + pss.total_stalls + pss.total_drops) > 0 THEN ROUND((pss.total_yards_thrown + pss.total_yards_received) * 1.0 / (pss.total_throwaways + pss.total_stalls + pss.total_drops), 1) WHEN (pss.total_yards_thrown + pss.total_yards_received) > 0 THEN (pss.total_yards_thrown + pss.total_yards_received) * 1.0 ELSE NULL END",
-                "yards_per_completion": "CASE WHEN pss.total_completions > 0 THEN ROUND(pss.total_yards_thrown * 1.0 / pss.total_completions, 1) ELSE NULL END",
-                "yards_per_reception": "CASE WHEN pss.total_catches > 0 THEN ROUND(pss.total_yards_received * 1.0 / pss.total_catches, 1) ELSE NULL END",
-                "assists_per_turnover": "CASE WHEN (pss.total_throwaways + pss.total_stalls + pss.total_drops) > 0 THEN ROUND(pss.total_assists * 1.0 / (pss.total_throwaways + pss.total_stalls + pss.total_drops), 2) ELSE NULL END",
-            }
-
-            having_clause_season = build_having_clause(filters_list, per_game=per_game_mode, table_prefix="", alias_mapping=season_stats_alias_mapping)
-
-            # When team filter is active with career stats, we need to aggregate
-            # season stats for that specific team (not use pre-computed career stats
-            # which include all teams)
-            if season == "career" and team != "all":
-                # Aggregate career stats for specific team across all seasons
-                # Optimized version without expensive LEFT JOINs
-                query = f"""
-                WITH team_career_stats AS (
-                    SELECT
-                        pss.player_id,
-                        pss.team_id,
-                        MAX(pss.year) as most_recent_year,
-                        SUM(pss.total_goals) as total_goals,
-                        SUM(pss.total_assists) as total_assists,
-                        SUM(pss.total_hockey_assists) as total_hockey_assists,
-                        SUM(pss.total_blocks) as total_blocks,
-                        (SUM(pss.total_goals) + SUM(pss.total_assists) + SUM(pss.total_blocks) -
-                         SUM(pss.total_throwaways) - SUM(pss.total_drops)) as calculated_plus_minus,
-                        SUM(pss.total_completions) as total_completions,
-                        CASE
-                            WHEN SUM(pss.total_throw_attempts) > 0
-                            THEN ROUND(SUM(pss.total_completions) * 100.0 / SUM(pss.total_throw_attempts), 1)
-                            ELSE 0
-                        END as completion_percentage,
-                        SUM(pss.total_yards_thrown) as total_yards_thrown,
-                        SUM(pss.total_yards_received) as total_yards_received,
-                        SUM(pss.total_throwaways) as total_throwaways,
-                        SUM(pss.total_stalls) as total_stalls,
-                        SUM(pss.total_drops) as total_drops,
-                        SUM(pss.total_callahans) as total_callahans,
-                        SUM(pss.total_hucks_completed) as total_hucks_completed,
-                        SUM(pss.total_hucks_attempted) as total_hucks_attempted,
-                        SUM(pss.total_hucks_received) as total_hucks_received,
-                        SUM(pss.total_pulls) as total_pulls,
-                        SUM(pss.total_o_points_played) as total_o_points_played,
-                        SUM(pss.total_d_points_played) as total_d_points_played,
-                        SUM(pss.total_seconds_played) as total_seconds_played,
-                        SUM(pss.total_o_opportunities) as total_o_opportunities,
-                        SUM(pss.total_d_opportunities) as total_d_opportunities,
-                        SUM(pss.total_o_opportunity_scores) as total_o_opportunity_scores,
-                        SUM(pss.total_o_opportunities) as possessions,
-                        (SUM(pss.total_goals) + SUM(pss.total_assists)) as score_total,
-                        (SUM(pss.total_o_points_played) + SUM(pss.total_d_points_played)) as total_points_played,
-                        (SUM(pss.total_yards_thrown) + SUM(pss.total_yards_received)) as total_yards,
-                        ROUND(SUM(pss.total_seconds_played) / 60.0, 0) as minutes_played,
-                        CASE WHEN SUM(pss.total_hucks_attempted) > 0 THEN ROUND(SUM(pss.total_hucks_completed) * 100.0 / SUM(pss.total_hucks_attempted), 1) ELSE 0 END as huck_percentage,
-                        CASE
-                            WHEN SUM(pss.total_o_opportunities) >= 20
-                            THEN ROUND(SUM(pss.total_o_opportunity_scores) * 100.0 / SUM(pss.total_o_opportunities), 1)
-                            ELSE NULL
-                        END as offensive_efficiency,
-                        CASE
-                            WHEN (SUM(pss.total_throwaways) + SUM(pss.total_stalls) + SUM(pss.total_drops)) > 0
-                            THEN ROUND((SUM(pss.total_yards_thrown) + SUM(pss.total_yards_received)) * 1.0 / (SUM(pss.total_throwaways) + SUM(pss.total_stalls) + SUM(pss.total_drops)), 1)
-                            WHEN (SUM(pss.total_yards_thrown) + SUM(pss.total_yards_received)) > 0
-                            THEN (SUM(pss.total_yards_thrown) + SUM(pss.total_yards_received)) * 1.0
-                            ELSE NULL
-                        END as yards_per_turn,
-                        CASE
-                            WHEN SUM(pss.total_completions) > 0
-                            THEN ROUND(SUM(pss.total_yards_thrown) * 1.0 / SUM(pss.total_completions), 1)
-                            ELSE NULL
-                        END as yards_per_completion,
-                        CASE
-                            WHEN SUM(pss.total_catches) > 0
-                            THEN ROUND(SUM(pss.total_yards_received) * 1.0 / SUM(pss.total_catches), 1)
-                            ELSE NULL
-                        END as yards_per_reception,
-                        CASE
-                            WHEN (SUM(pss.total_throwaways) + SUM(pss.total_stalls) + SUM(pss.total_drops)) > 0
-                            THEN ROUND(SUM(pss.total_assists) * 1.0 / (SUM(pss.total_throwaways) + SUM(pss.total_stalls) + SUM(pss.total_drops)), 2)
-                            ELSE NULL
-                        END as assists_per_turnover
-                    FROM player_season_stats pss
-                    WHERE pss.team_id = '{team}'
-                    GROUP BY pss.player_id, pss.team_id
-                ),
-                player_info AS (
-                    SELECT DISTINCT ON (pss.player_id)
-                        pss.player_id,
-                        p.full_name,
-                        p.first_name,
-                        p.last_name
-                    FROM player_season_stats pss
-                    JOIN players p ON pss.player_id = p.player_id AND pss.year = p.year
-                    WHERE pss.team_id = '{team}'
-                    ORDER BY pss.player_id, pss.year DESC
-                ),
-                games_count AS (
-                    SELECT
-                        pgs.player_id,
-                        COUNT(DISTINCT pgs.game_id) as games_played
-                    FROM player_game_stats pgs
-                    WHERE pgs.team_id = '{team}'
-                      AND (pgs.o_points_played > 0 OR pgs.d_points_played > 0 OR pgs.seconds_played > 0 OR pgs.goals > 0 OR pgs.assists > 0)
-                    GROUP BY pgs.player_id
-                ),
-                team_info AS (
-                    SELECT DISTINCT ON (t.team_id)
-                        t.team_id,
-                        t.name,
-                        t.full_name
-                    FROM teams t
-                    WHERE t.team_id = '{team}'
-                    ORDER BY t.team_id, t.year DESC
-                )
-                SELECT
-                    pi.full_name,
-                    pi.first_name,
-                    pi.last_name,
-                    tcs.team_id,
-                    NULL as year,
-                    tcs.total_goals,
-                    tcs.total_assists,
-                    tcs.total_hockey_assists,
-                    tcs.total_blocks,
-                    tcs.calculated_plus_minus,
-                    tcs.total_completions,
-                    tcs.completion_percentage,
-                    tcs.total_yards_thrown,
-                    tcs.total_yards_received,
-                    tcs.total_throwaways,
-                    tcs.total_stalls,
-                    tcs.total_drops,
-                    tcs.total_callahans,
-                    tcs.total_hucks_completed,
-                    tcs.total_hucks_attempted,
-                    tcs.total_hucks_received,
-                    tcs.total_pulls,
-                    tcs.total_o_points_played,
-                    tcs.total_d_points_played,
-                    tcs.total_seconds_played,
-                    tcs.total_o_opportunities,
-                    tcs.total_d_opportunities,
-                    tcs.total_o_opportunity_scores,
-                    ti.name as team_name,
-                    ti.full_name as team_full_name,
-                    COALESCE(gc.games_played, 0) as games_played,
-                    tcs.possessions,
-                    tcs.score_total,
-                    tcs.total_points_played,
-                    tcs.total_yards,
-                    tcs.minutes_played,
-                    tcs.huck_percentage,
-                    tcs.offensive_efficiency,
-                    tcs.yards_per_turn,
-                    tcs.yards_per_completion,
-                    tcs.yards_per_reception,
-                    tcs.assists_per_turnover
-                FROM team_career_stats tcs
-                JOIN player_info pi ON tcs.player_id = pi.player_id
-                LEFT JOIN games_count gc ON tcs.player_id = gc.player_id
-                CROSS JOIN team_info ti
-                {"WHERE " + having_clause_career_team if having_clause_career_team else ""}
-                ORDER BY {get_team_career_sort_column(sort, per_game=(per == "game"))} {order.upper()} NULLS LAST
-                LIMIT {per_page} OFFSET {(page-1) * per_page}
-                """
-            elif season == "career":
-                # Use pre-computed career stats table for much faster queries (no team filter)
-                query = f"""
-                SELECT
-                    full_name,
-                    first_name,
-                    last_name,
-                    most_recent_team_id as team_id,
-                    NULL as year,
-                    total_goals,
-                    total_assists,
-                    total_hockey_assists,
-                    total_blocks,
-                    calculated_plus_minus,
-                    total_completions,
-                    completion_percentage,
-                    total_yards_thrown,
-                    total_yards_received,
-                    total_throwaways,
-                    total_stalls,
-                    total_drops,
-                    total_callahans,
-                    total_hucks_completed,
-                    total_hucks_attempted,
-                    total_hucks_received,
-                    total_pulls,
-                    total_o_points_played,
-                    total_d_points_played,
-                    total_seconds_played,
-                    total_o_opportunities,
-                    total_d_opportunities,
-                    total_o_opportunity_scores,
-                    most_recent_team_name as team_name,
-                    most_recent_team_full_name as team_full_name,
-                    games_played,
-                    possessions,
-                    score_total,
-                    total_points_played,
-                    total_yards,
-                    minutes_played,
-                    huck_percentage,
-                    offensive_efficiency,
-                    yards_per_turn,
-                    yards_per_completion,
-                    yards_per_reception,
-                    assists_per_turnover
-                FROM player_career_stats
-                WHERE 1=1
-                {" AND " + having_clause_career if having_clause_career else ""}
-                ORDER BY {get_sort_column(sort, is_career=True, per_game=(per == "game"), team=team)} {order.upper()} NULLS LAST
-                LIMIT {per_page} OFFSET {(page-1) * per_page}
-                """
-            else:
-                # Single season stats - existing query
-                query = f"""
-                SELECT
-                    p.full_name,
-                    p.first_name,
-                    p.last_name,
-                    p.team_id,
-                    pss.year,
-                    pss.total_goals,
-                    pss.total_assists,
-                    pss.total_hockey_assists,
-                    pss.total_blocks,
-                    pss.calculated_plus_minus,
-                    pss.total_completions,
-                    pss.completion_percentage,
-                    pss.total_yards_thrown,
-                    pss.total_yards_received,
-                    pss.total_throwaways,
-                    pss.total_stalls,
-                    pss.total_drops,
-                    pss.total_callahans,
-                    pss.total_hucks_completed,
-                    pss.total_hucks_attempted,
-                    pss.total_hucks_received,
-                    pss.total_pulls,
-                    pss.total_o_points_played,
-                    pss.total_d_points_played,
-                    pss.total_seconds_played,
-                    pss.total_o_opportunities,
-                    pss.total_d_opportunities,
-                    pss.total_o_opportunity_scores,
-                    t.name as team_name,
-                    t.full_name as team_full_name,
-                    COUNT(DISTINCT CASE
-                        WHEN (pgs.o_points_played > 0 OR pgs.d_points_played > 0 OR pgs.seconds_played > 0 OR pgs.goals > 0 OR pgs.assists > 0)
-                        THEN pgs.game_id
-                        ELSE NULL
-                    END) as games_played,
-                    pss.total_o_opportunities as possessions,
-                    (pss.total_goals + pss.total_assists) as score_total,
-                    (pss.total_o_points_played + pss.total_d_points_played) as total_points_played,
-                    (pss.total_yards_thrown + pss.total_yards_received) as total_yards,
-                    ROUND(pss.total_seconds_played / 60.0, 0) as minutes_played,
-                    CASE WHEN pss.total_hucks_attempted > 0 THEN ROUND(pss.total_hucks_completed * 100.0 / pss.total_hucks_attempted, 1) ELSE 0 END as huck_percentage,
-                    CASE
-                        WHEN pss.total_o_opportunities >= 20
-                        THEN ROUND(pss.total_o_opportunity_scores * 100.0 / pss.total_o_opportunities, 1)
-                        ELSE NULL
-                    END as offensive_efficiency,
-                    CASE
-                        WHEN (pss.total_throwaways + pss.total_stalls + pss.total_drops) > 0
-                        THEN ROUND((pss.total_yards_thrown + pss.total_yards_received) * 1.0 / (pss.total_throwaways + pss.total_stalls + pss.total_drops), 1)
-                        WHEN (pss.total_yards_thrown + pss.total_yards_received) > 0
-                        THEN (pss.total_yards_thrown + pss.total_yards_received) * 1.0
-                        ELSE NULL
-                    END as yards_per_turn,
-                    CASE
-                        WHEN pss.total_completions > 0
-                        THEN ROUND(pss.total_yards_thrown * 1.0 / pss.total_completions, 1)
-                        ELSE NULL
-                    END as yards_per_completion,
-                    CASE
-                        WHEN pss.total_catches > 0
-                        THEN ROUND(pss.total_yards_received * 1.0 / pss.total_catches, 1)
-                        ELSE NULL
-                    END as yards_per_reception,
-                    CASE
-                        WHEN (pss.total_throwaways + pss.total_stalls + pss.total_drops) > 0
-                        THEN ROUND(pss.total_assists * 1.0 / (pss.total_throwaways + pss.total_stalls + pss.total_drops), 2)
-                        ELSE NULL
-                    END as assists_per_turnover
-                FROM player_season_stats pss
-                JOIN players p ON pss.player_id = p.player_id AND pss.year = p.year
-                LEFT JOIN teams t ON pss.team_id = t.team_id AND pss.year = t.year
-                LEFT JOIN player_game_stats pgs ON pss.player_id = pgs.player_id AND pss.year = pgs.year AND pss.team_id = pgs.team_id
-                LEFT JOIN games g ON pgs.game_id = g.game_id AND g.year = pss.year
-                WHERE 1=1{season_filter}{team_filter}
-                GROUP BY pss.player_id, pss.team_id, pss.year, p.full_name, p.first_name, p.last_name, p.team_id,
-                         pss.total_goals, pss.total_assists, pss.total_hockey_assists, pss.total_blocks, pss.calculated_plus_minus,
-                         pss.total_completions, pss.completion_percentage, pss.total_yards_thrown, pss.total_yards_received,
-<<<<<<< HEAD
-                         pss.total_throwaways, pss.total_stalls, pss.total_drops, pss.total_catches, pss.total_callahans,
-=======
-                         pss.total_catches, pss.total_throwaways, pss.total_stalls, pss.total_drops, pss.total_callahans,
->>>>>>> b143b399
-                         pss.total_hucks_completed, pss.total_hucks_attempted, pss.total_hucks_received, pss.total_pulls,
-                         pss.total_o_points_played, pss.total_d_points_played, pss.total_seconds_played,
-                         pss.total_o_opportunities, pss.total_d_opportunities, pss.total_o_opportunity_scores,
-                         t.name, t.full_name
-                {"HAVING " + having_clause_season if having_clause_season else ""}
-                ORDER BY {get_sort_column(sort, per_game=(per == "game"))} {order.upper()} NULLS LAST
-                LIMIT {per_page} OFFSET {(page-1) * per_page}
-                """
-
-            # Get total count for pagination
-            # Note: For filters that use HAVING clause, we need to run the full query to count accurately
-            # This is less efficient but necessary for correct pagination with custom filters
-            if filters_list:
-                # When custom filters are present, we need to count the filtered results
-                # We'll use a subquery approach
-                if season == "career" and team != "all":
-                    # Reuse the main query structure but just count
-                    count_query = f"""
-                    WITH team_career_stats AS (
-                        SELECT
-                            pss.player_id,
-                            SUM(pss.total_goals) as total_goals,
-                            SUM(pss.total_assists) as total_assists,
-                            SUM(pss.total_completions) as total_completions,
-                            SUM(pss.total_throwaways) as total_throwaways,
-                            SUM(pss.total_stalls) as total_stalls,
-                            SUM(pss.total_drops) as total_drops,
-                            (SUM(pss.total_goals) + SUM(pss.total_assists) + SUM(pss.total_blocks) -
-                             SUM(pss.total_throwaways) - SUM(pss.total_drops)) as calculated_plus_minus,
-                            SUM(pss.total_o_opportunities) as possessions,
-                            (SUM(pss.total_goals) + SUM(pss.total_assists)) as score_total,
-                            (SUM(pss.total_o_points_played) + SUM(pss.total_d_points_played)) as total_points_played,
-                            (SUM(pss.total_yards_thrown) + SUM(pss.total_yards_received)) as total_yards,
-                            SUM(pss.total_blocks) as total_blocks,
-                            CASE WHEN SUM(pss.total_throw_attempts) > 0 THEN ROUND(SUM(pss.total_completions) * 100.0 / SUM(pss.total_throw_attempts), 1) ELSE 0 END as completion_percentage,
-                            CASE WHEN SUM(pss.total_hucks_attempted) > 0 THEN ROUND(SUM(pss.total_hucks_completed) * 100.0 / SUM(pss.total_hucks_attempted), 1) ELSE 0 END as huck_percentage,
-                            CASE WHEN SUM(pss.total_o_opportunities) >= 20 THEN ROUND(SUM(pss.total_o_opportunity_scores) * 100.0 / SUM(pss.total_o_opportunities), 1) ELSE NULL END as offensive_efficiency,
-                            CASE WHEN (SUM(pss.total_throwaways) + SUM(pss.total_stalls) + SUM(pss.total_drops)) > 0 THEN ROUND((SUM(pss.total_yards_thrown) + SUM(pss.total_yards_received)) * 1.0 / (SUM(pss.total_throwaways) + SUM(pss.total_stalls) + SUM(pss.total_drops)), 1) ELSE NULL END as yards_per_turn,
-                            CASE WHEN SUM(pss.total_completions) > 0 THEN ROUND(SUM(pss.total_yards_thrown) * 1.0 / SUM(pss.total_completions), 1) ELSE NULL END as yards_per_completion,
-                            CASE WHEN SUM(pss.total_catches) > 0 THEN ROUND(SUM(pss.total_yards_received) * 1.0 / SUM(pss.total_catches), 1) ELSE NULL END as yards_per_reception,
-                            CASE WHEN (SUM(pss.total_throwaways) + SUM(pss.total_stalls) + SUM(pss.total_drops)) > 0 THEN ROUND(SUM(pss.total_assists) * 1.0 / (SUM(pss.total_throwaways) + SUM(pss.total_stalls) + SUM(pss.total_drops)), 2) ELSE NULL END as assists_per_turnover,
-                            ROUND(SUM(pss.total_seconds_played) / 60.0, 0) as minutes_played,
-                            SUM(pss.total_o_points_played) as total_o_points_played,
-                            SUM(pss.total_d_points_played) as total_d_points_played,
-                            SUM(pss.total_hockey_assists) as total_hockey_assists
-                        FROM player_season_stats pss
-                        WHERE pss.team_id = '{team}'
-                        GROUP BY pss.player_id
-                    ),
-                    games_count AS (
-                        SELECT
-                            pgs.player_id,
-                            COUNT(DISTINCT pgs.game_id) as games_played
-                        FROM player_game_stats pgs
-                        WHERE pgs.team_id = '{team}'
-                          AND (pgs.o_points_played > 0 OR pgs.d_points_played > 0 OR pgs.seconds_played > 0 OR pgs.goals > 0 OR pgs.assists > 0)
-                        GROUP BY pgs.player_id
-                    )
-                    SELECT COUNT(*) as total
-                    FROM team_career_stats tcs
-                    LEFT JOIN games_count gc ON tcs.player_id = gc.player_id
-                    {"WHERE " + having_clause_career_team if having_clause_career_team else "WHERE 1=1"}
-                    """
-                else:
-                    # For other cases with filters, use simpler approach
-                    count_query = f"""
-                    SELECT COUNT(*) FROM (
-                        {query.replace(f'LIMIT {per_page} OFFSET {(page-1) * per_page}', '')}
-                    ) AS filtered_results
-                    """
-            else:
-                # No custom filters - use original optimized count queries
-                if season == "career" and team != "all":
-                    count_query = f"""
-                    SELECT COUNT(DISTINCT pss.player_id) as total
-                    FROM player_season_stats pss
-                    WHERE pss.team_id = '{team}'
-                    """
-                elif season == "career":
-                    count_query = f"""
-                    SELECT COUNT(*) as total
-                    FROM player_career_stats
-                    WHERE 1=1
-                    """
-                else:
-                    count_query = f"""
-                    SELECT COUNT(DISTINCT pss.player_id || '-' || pss.team_id || '-' || pss.year) as total
-                    FROM player_season_stats pss
-                    WHERE 1=1{season_filter}{team_filter}
-                    """
-
-            # Execute queries using the stats system database connection
-            with stats_system.db.engine.connect() as conn:
-                # Get total count
-                count_result = conn.execute(text(count_query)).fetchone()
-                total = count_result[0] if count_result else 0
-
-                # Get players
-                result = conn.execute(text(query))
-                players = []
-
-                for row in result:
-                    player = {
-                        "full_name": row[0],
-                        "first_name": row[1],
-                        "last_name": row[2],
-                        "team_id": row[3],
-                        "year": row[4],
-                        "total_goals": row[5] or 0,
-                        "total_assists": row[6] or 0,
-                        "total_hockey_assists": row[7] or 0,
-                        "total_blocks": row[8] or 0,
-                        "calculated_plus_minus": row[9] or 0,
-                        "total_completions": row[10] or 0,
-                        "completion_percentage": row[11] or 0,
-                        "total_yards_thrown": row[12] or 0,
-                        "total_yards_received": row[13] or 0,
-                        "total_throwaways": row[14] or 0,
-                        "total_stalls": row[15] or 0,
-                        "total_drops": row[16] or 0,
-                        "total_callahans": row[17] or 0,
-                        "total_hucks_completed": row[18] or 0,
-                        "total_hucks_attempted": row[19] or 0,
-                        "total_hucks_received": row[20] or 0,
-                        "total_pulls": row[21] or 0,
-                        "total_o_points_played": row[22] or 0,
-                        "total_d_points_played": row[23] or 0,
-                        "total_seconds_played": row[24] or 0,
-                        "total_o_opportunities": row[25] or 0,
-                        "total_d_opportunities": row[26] or 0,
-                        "total_o_opportunity_scores": row[27] or 0,
-                        "team_name": row[28],
-                        "team_full_name": row[29],
-                        "games_played": row[30] or 0,
-                        "possessions": row[31] or 0,
-                        "score_total": row[32] or 0,
-                        "total_points_played": row[33] or 0,
-                        "total_yards": row[34] or 0,
-                        "minutes_played": row[35] or 0,
-                        "huck_percentage": row[36] or 0,
-                        "offensive_efficiency": (
-                            row[37] if row[37] is not None else None
-                        ),
-                        "yards_per_turn": row[38] if row[38] is not None else None,
-                        "yards_per_completion": row[39] if row[39] is not None else None,
-                        "yards_per_reception": row[40] if row[40] is not None else None,
-                        "assists_per_turnover": row[41] if row[41] is not None else None,
-                    }
-                    players.append(player)
-
-            # Convert to per-game stats if requested
-            if per == "game":
-                players = convert_to_per_game_stats(players)
-
-            # Calculate global percentiles for all players
-            percentiles = {}
-            if players:
-                with stats_system.db.engine.connect() as conn:
-                    percentiles = calculate_global_percentiles(conn, players, season)
-
-            total_pages = (total + per_page - 1) // per_page
-
-            result = {
-                "players": players,
-                "percentiles": percentiles,
-                "total": total,
-                "page": page,
-                "per_page": per_page,
-                "total_pages": total_pages,
-            }
-
-            # Cache the result
-            cache.set(cache_key, result, ttl=300)  # 5 minute TTL
-
-            return result
-
-        except Exception as e:
-            print(f"Error in get_player_stats: {e}")
-            raise HTTPException(status_code=500, detail=str(e)) from e
-
-    return router
+"""
+Player statistics API endpoint with complex query logic.
+"""
+
+import json
+from typing import Optional
+from fastapi import APIRouter, HTTPException
+from sqlalchemy import text
+from utils.query import convert_to_per_game_stats, get_sort_column
+from data.cache import get_cache, cache_key_for_endpoint
+
+
+def build_having_clause(custom_filters: list, per_game: bool = False, table_prefix: str = "", alias_mapping: dict = None) -> str:
+    """
+    Build a HAVING clause from custom filters.
+
+    Args:
+        custom_filters: List of filter dicts with 'field', 'operator', and 'value'
+        per_game: Whether to apply per-game conversion to counting stats
+        table_prefix: Prefix for field names (e.g., 'tcs.' for team_career_stats CTE)
+        alias_mapping: Optional dict mapping field aliases to full SQL expressions (for season stats)
+
+    Returns:
+        HAVING clause string (without "HAVING" keyword) or empty string
+    """
+    if not custom_filters:
+        return ""
+
+    # Valid operators for security
+    valid_operators = {'>', '<', '>=', '<=', '='}
+
+    # Stats that should not be divided (already percentages/ratios or special fields)
+    non_counting_stats = {
+        "completion_percentage", "huck_percentage", "offensive_efficiency",
+        "yards_per_turn", "yards_per_completion", "yards_per_reception",
+        "assists_per_turnover", "games_played", "full_name"
+    }
+
+    conditions = []
+    for f in custom_filters:
+        field = f.get('field', '')
+        operator = f.get('operator', '')
+        value = f.get('value', 0)
+
+        # Validate operator
+        if operator not in valid_operators:
+            continue
+
+        # Validate field (basic SQL injection protection)
+        if not field or not field.replace('_', '').isalnum():
+            continue
+
+        # Build field reference
+        # Check if this field has an alias mapping (for calculated columns in season stats)
+        if alias_mapping and field in alias_mapping:
+            # Use the full SQL expression from the mapping
+            field_ref = alias_mapping[field]
+        elif per_game and field not in non_counting_stats:
+            # For per-game filters on counting stats, divide by games_played
+            if table_prefix:
+                field_ref = f"CASE WHEN COALESCE(gc.games_played, 0) > 0 THEN CAST({table_prefix}{field} AS NUMERIC) / gc.games_played ELSE 0 END"
+            else:
+                field_ref = f"CASE WHEN games_played > 0 THEN CAST({field} AS NUMERIC) / games_played ELSE 0 END"
+        else:
+            field_ref = f"{table_prefix}{field}" if table_prefix else field
+
+        # Build condition
+        try:
+            # Ensure value is numeric
+            numeric_value = float(value)
+            conditions.append(f"{field_ref} {operator} {numeric_value}")
+        except (ValueError, TypeError):
+            continue
+
+    return " AND ".join(conditions) if conditions else ""
+
+
+def get_team_career_sort_column(sort_key: str, per_game: bool = False) -> str:
+    """
+    Get the sort column for team career stats queries.
+    Handles per-game sorting by dividing counting stats by games_played.
+    """
+    # Stats that should not be divided (already percentages/ratios or special fields)
+    non_counting_stats = [
+        "full_name",
+        "completion_percentage",
+        "huck_percentage",
+        "offensive_efficiency",
+        "yards_per_turn",
+        "yards_per_completion",
+        "yards_per_reception",
+        "assists_per_turnover",
+        "games_played",
+    ]
+
+    # If per_game mode and this is a counting stat, divide by games_played
+    if per_game and sort_key not in non_counting_stats:
+        # Use COALESCE to handle the LEFT JOIN case where gc.games_played might be NULL
+        return f"CASE WHEN COALESCE(gc.games_played, 0) > 0 THEN CAST(tcs.{sort_key} AS NUMERIC) / gc.games_played ELSE 0 END"
+
+    # Otherwise use the column directly from team_career_stats CTE
+    return f"tcs.{sort_key}"
+
+
+def calculate_global_percentiles(conn, players, season="career"):
+    """
+    Calculate global percentile rankings for each player's stats.
+
+    Returns a dictionary mapping full_name to percentile values for each stat.
+    Percentiles are calculated across all players globally (0-100 scale).
+    """
+    if not players:
+        return {}
+
+    # List of all stat fields to calculate percentiles for
+    stat_fields = [
+        "total_goals", "total_assists", "total_hockey_assists", "total_blocks",
+        "calculated_plus_minus", "total_completions", "completion_percentage",
+        "total_yards_thrown", "total_yards_received", "total_throwaways",
+        "total_stalls", "total_drops", "total_callahans", "total_hucks_completed",
+        "total_hucks_attempted", "total_hucks_received", "total_pulls",
+        "total_o_points_played", "total_d_points_played", "total_seconds_played",
+        "total_o_opportunities", "total_d_opportunities", "total_o_opportunity_scores",
+        "games_played", "possessions", "score_total", "total_points_played",
+        "total_yards", "minutes_played", "huck_percentage", "offensive_efficiency",
+        "yards_per_turn", "yards_per_completion", "yards_per_reception",
+        "assists_per_turnover"
+    ]
+
+    # Extract full names for filtering
+    full_names = [p["full_name"] for p in players]
+    names_str = ",".join([f"'{name.replace(chr(39), chr(39)*2)}'" for name in full_names])
+
+    # Build CUME_DIST() expressions for all stats
+    percentile_expressions = []
+    for field in stat_fields:
+        # For stats where lower is better (turnovers, etc.), invert the percentile
+        invert_stats = ["total_throwaways", "total_stalls", "total_drops"]
+        if field in invert_stats:
+            expr = f"ROUND(CAST((1 - CUME_DIST() OVER (ORDER BY {field})) * 100 AS NUMERIC), 0) as {field}_percentile"
+        else:
+            expr = f"ROUND(CAST(CUME_DIST() OVER (ORDER BY {field}) * 100 AS NUMERIC), 0) as {field}_percentile"
+        percentile_expressions.append(expr)
+
+    # Calculate global percentiles based on the appropriate data source
+    if season == "career":
+        # For career stats, aggregate across all seasons
+        percentiles_sql = f"""
+        WITH aggregated_career_stats AS (
+            SELECT
+                p.full_name,
+                SUM(pss.total_goals) as total_goals,
+                SUM(pss.total_assists) as total_assists,
+                SUM(pss.total_hockey_assists) as total_hockey_assists,
+                SUM(pss.total_blocks) as total_blocks,
+                (SUM(pss.total_goals) + SUM(pss.total_assists) + SUM(pss.total_blocks) -
+                 SUM(pss.total_throwaways) - SUM(pss.total_drops)) as calculated_plus_minus,
+                SUM(pss.total_completions) as total_completions,
+                CASE
+                    WHEN SUM(pss.total_throw_attempts) > 0
+                    THEN SUM(pss.total_completions) * 100.0 / SUM(pss.total_throw_attempts)
+                    ELSE 0
+                END as completion_percentage,
+                SUM(pss.total_yards_thrown) as total_yards_thrown,
+                SUM(pss.total_yards_received) as total_yards_received,
+                SUM(pss.total_throwaways) as total_throwaways,
+                SUM(pss.total_stalls) as total_stalls,
+                SUM(pss.total_drops) as total_drops,
+                SUM(pss.total_callahans) as total_callahans,
+                SUM(pss.total_hucks_completed) as total_hucks_completed,
+                SUM(pss.total_hucks_attempted) as total_hucks_attempted,
+                SUM(pss.total_hucks_received) as total_hucks_received,
+                SUM(pss.total_pulls) as total_pulls,
+                SUM(pss.total_o_points_played) as total_o_points_played,
+                SUM(pss.total_d_points_played) as total_d_points_played,
+                SUM(pss.total_seconds_played) as total_seconds_played,
+                SUM(pss.total_o_opportunities) as total_o_opportunities,
+                SUM(pss.total_d_opportunities) as total_d_opportunities,
+                SUM(pss.total_o_opportunity_scores) as total_o_opportunity_scores,
+                COUNT(DISTINCT CASE
+                    WHEN (pgs.o_points_played > 0 OR pgs.d_points_played > 0
+                          OR pgs.seconds_played > 0 OR pgs.goals > 0 OR pgs.assists > 0)
+                    THEN pgs.game_id
+                    ELSE NULL
+                END) as games_played,
+                SUM(pss.total_o_opportunities) as possessions,
+                (SUM(pss.total_goals) + SUM(pss.total_assists)) as score_total,
+                (SUM(pss.total_o_points_played) + SUM(pss.total_d_points_played)) as total_points_played,
+                (SUM(pss.total_yards_thrown) + SUM(pss.total_yards_received)) as total_yards,
+                SUM(pss.total_seconds_played) / 60.0 as minutes_played,
+                CASE WHEN SUM(pss.total_hucks_attempted) > 0
+                    THEN SUM(pss.total_hucks_completed) * 100.0 / SUM(pss.total_hucks_attempted)
+                    ELSE 0 END as huck_percentage,
+                CASE
+                    WHEN SUM(pss.total_o_opportunities) >= 20
+                    THEN SUM(pss.total_o_opportunity_scores) * 100.0 / SUM(pss.total_o_opportunities)
+                    ELSE NULL
+                END as offensive_efficiency,
+                CASE
+                    WHEN (SUM(pss.total_throwaways) + SUM(pss.total_stalls) + SUM(pss.total_drops)) > 0
+                    THEN (SUM(pss.total_yards_thrown) + SUM(pss.total_yards_received)) * 1.0 /
+                         (SUM(pss.total_throwaways) + SUM(pss.total_stalls) + SUM(pss.total_drops))
+                    ELSE NULL
+                END as yards_per_turn,
+                CASE
+                    WHEN SUM(pss.total_completions) > 0
+                    THEN SUM(pss.total_yards_thrown) * 1.0 / SUM(pss.total_completions)
+                    ELSE NULL
+                END as yards_per_completion,
+                CASE
+                    WHEN SUM(pss.total_catches) > 0
+                    THEN SUM(pss.total_yards_received) * 1.0 / SUM(pss.total_catches)
+                    ELSE NULL
+                END as yards_per_reception,
+                CASE
+                    WHEN (SUM(pss.total_throwaways) + SUM(pss.total_stalls) + SUM(pss.total_drops)) > 0
+                    THEN SUM(pss.total_assists) * 1.0 /
+                         (SUM(pss.total_throwaways) + SUM(pss.total_stalls) + SUM(pss.total_drops))
+                    ELSE NULL
+                END as assists_per_turnover
+            FROM player_season_stats pss
+            JOIN players p ON pss.player_id = p.player_id AND pss.year = p.year
+            LEFT JOIN player_game_stats pgs ON pss.player_id = pgs.player_id AND pss.team_id = pgs.team_id AND pss.year = pgs.year
+            GROUP BY p.full_name
+        ),
+        global_stats AS (
+            SELECT
+                full_name,
+                {','.join(percentile_expressions)}
+            FROM aggregated_career_stats
+        )
+        SELECT *
+        FROM global_stats
+        WHERE full_name IN ({names_str})
+        """
+    else:
+        # For season-specific stats, use that season's data directly
+        percentiles_sql = f"""
+        WITH season_stats AS (
+            SELECT
+                p.full_name,
+                pss.total_goals,
+                pss.total_assists,
+                pss.total_hockey_assists,
+                pss.total_blocks,
+                (pss.total_goals + pss.total_assists + pss.total_blocks -
+                 pss.total_throwaways - pss.total_drops) as calculated_plus_minus,
+                pss.total_completions,
+                CASE
+                    WHEN pss.total_throw_attempts > 0
+                    THEN pss.total_completions * 100.0 / pss.total_throw_attempts
+                    ELSE 0
+                END as completion_percentage,
+                pss.total_yards_thrown,
+                pss.total_yards_received,
+                pss.total_throwaways,
+                pss.total_stalls,
+                pss.total_drops,
+                pss.total_callahans,
+                pss.total_hucks_completed,
+                pss.total_hucks_attempted,
+                pss.total_hucks_received,
+                pss.total_pulls,
+                pss.total_o_points_played,
+                pss.total_d_points_played,
+                pss.total_seconds_played,
+                pss.total_o_opportunities,
+                pss.total_d_opportunities,
+                pss.total_o_opportunity_scores,
+                (SELECT COUNT(DISTINCT game_id)
+                 FROM player_game_stats pgs2
+                 WHERE pgs2.player_id = pss.player_id
+                   AND pgs2.team_id = pss.team_id
+                   AND pgs2.year = pss.year
+                   AND (pgs2.o_points_played > 0 OR pgs2.d_points_played > 0
+                        OR pgs2.seconds_played > 0 OR pgs2.goals > 0 OR pgs2.assists > 0)) as games_played,
+                pss.total_o_opportunities as possessions,
+                (pss.total_goals + pss.total_assists) as score_total,
+                (pss.total_o_points_played + pss.total_d_points_played) as total_points_played,
+                (pss.total_yards_thrown + pss.total_yards_received) as total_yards,
+                pss.total_seconds_played / 60.0 as minutes_played,
+                CASE WHEN pss.total_hucks_attempted > 0
+                    THEN pss.total_hucks_completed * 100.0 / pss.total_hucks_attempted
+                    ELSE 0 END as huck_percentage,
+                CASE
+                    WHEN pss.total_o_opportunities >= 20
+                    THEN pss.total_o_opportunity_scores * 100.0 / pss.total_o_opportunities
+                    ELSE NULL
+                END as offensive_efficiency,
+                CASE
+                    WHEN (pss.total_throwaways + pss.total_stalls + pss.total_drops) > 0
+                    THEN (pss.total_yards_thrown + pss.total_yards_received) * 1.0 /
+                         (pss.total_throwaways + pss.total_stalls + pss.total_drops)
+                    ELSE NULL
+                END as yards_per_turn,
+                CASE
+                    WHEN pss.total_completions > 0
+                    THEN pss.total_yards_thrown * 1.0 / pss.total_completions
+                    ELSE NULL
+                END as yards_per_completion,
+                CASE
+                    WHEN pss.total_catches > 0
+                    THEN pss.total_yards_received * 1.0 / pss.total_catches
+                    ELSE NULL
+                END as yards_per_reception,
+                CASE
+                    WHEN (pss.total_throwaways + pss.total_stalls + pss.total_drops) > 0
+                    THEN pss.total_assists * 1.0 /
+                         (pss.total_throwaways + pss.total_stalls + pss.total_drops)
+                    ELSE NULL
+                END as assists_per_turnover
+            FROM player_season_stats pss
+            JOIN players p ON pss.player_id = p.player_id AND pss.year = p.year
+            WHERE pss.year = {season}
+        ),
+        global_stats AS (
+            SELECT
+                full_name,
+                {','.join(percentile_expressions)}
+            FROM season_stats
+        )
+        SELECT *
+        FROM global_stats
+        WHERE full_name IN ({names_str})
+        """
+
+    try:
+        result = conn.execute(text(percentiles_sql))
+        percentiles_map = {}
+
+        for row in result:
+            full_name = row[0]
+            percentiles = {}
+            # Map all percentile values (skip the first column which is full_name)
+            for i, field in enumerate(stat_fields):
+                percentiles[field] = row[i + 1] if row[i + 1] is not None else 0
+            percentiles_map[full_name] = percentiles
+
+        return percentiles_map
+    except Exception as e:
+        print(f"Error calculating percentiles: {e}")
+        import traceback
+        traceback.print_exc()
+        return {}
+
+
+def create_player_stats_route(stats_system):
+    """Create the player statistics endpoint."""
+    router = APIRouter()
+
+    @router.get("/api/players/stats")
+    async def get_player_stats(
+        season: str = "career",
+        team: str = "all",
+        page: int = 1,
+        per_page: int = 20,
+        sort: str = "calculated_plus_minus",
+        order: str = "desc",
+        per: str = "total",
+        custom_filters: Optional[str] = None,
+    ):
+        """Get paginated player statistics with filtering and sorting"""
+        try:
+            # Parse custom filters
+            filters_list = []
+            if custom_filters:
+                try:
+                    filters_list = json.loads(custom_filters)
+                except json.JSONDecodeError:
+                    filters_list = []
+
+            # Check cache first
+            cache = get_cache()
+            cache_key = cache_key_for_endpoint(
+                'player_stats',
+                season=season,
+                team=team,
+                page=page,
+                per_page=per_page,
+                sort=sort,
+                order=order,
+                per=per,
+                custom_filters=custom_filters
+            )
+
+            cached_result = cache.get(cache_key)
+            if cached_result is not None:
+                return cached_result
+            # Query for player season stats directly from database
+            team_filter = f" AND pss.team_id = '{team}'" if team != "all" else ""
+            season_filter = f" AND pss.year = {season}" if season != "career" else ""
+
+            # Build HAVING clause for custom filters
+            per_game_mode = (per == "game")
+            having_clause_career_team = build_having_clause(filters_list, per_game=per_game_mode, table_prefix="tcs.")
+            having_clause_career = build_having_clause(filters_list, per_game=per_game_mode, table_prefix="")
+
+            # Alias mapping for season stats - maps calculated column aliases to their full SQL expressions
+            # This is needed because PostgreSQL can't reference SELECT aliases in HAVING clauses
+            season_stats_alias_mapping = {
+                "games_played": "COUNT(DISTINCT CASE WHEN (pgs.o_points_played > 0 OR pgs.d_points_played > 0 OR pgs.seconds_played > 0 OR pgs.goals > 0 OR pgs.assists > 0) THEN pgs.game_id ELSE NULL END)",
+                "possessions": "pss.total_o_opportunities",
+                "score_total": "(pss.total_goals + pss.total_assists)",
+                "total_points_played": "(pss.total_o_points_played + pss.total_d_points_played)",
+                "total_yards": "(pss.total_yards_thrown + pss.total_yards_received)",
+                "minutes_played": "ROUND(pss.total_seconds_played / 60.0, 0)",
+                "huck_percentage": "CASE WHEN pss.total_hucks_attempted > 0 THEN ROUND(pss.total_hucks_completed * 100.0 / pss.total_hucks_attempted, 1) ELSE 0 END",
+                "offensive_efficiency": "CASE WHEN pss.total_o_opportunities >= 20 THEN ROUND(pss.total_o_opportunity_scores * 100.0 / pss.total_o_opportunities, 1) ELSE NULL END",
+                "yards_per_turn": "CASE WHEN (pss.total_throwaways + pss.total_stalls + pss.total_drops) > 0 THEN ROUND((pss.total_yards_thrown + pss.total_yards_received) * 1.0 / (pss.total_throwaways + pss.total_stalls + pss.total_drops), 1) WHEN (pss.total_yards_thrown + pss.total_yards_received) > 0 THEN (pss.total_yards_thrown + pss.total_yards_received) * 1.0 ELSE NULL END",
+                "yards_per_completion": "CASE WHEN pss.total_completions > 0 THEN ROUND(pss.total_yards_thrown * 1.0 / pss.total_completions, 1) ELSE NULL END",
+                "yards_per_reception": "CASE WHEN pss.total_catches > 0 THEN ROUND(pss.total_yards_received * 1.0 / pss.total_catches, 1) ELSE NULL END",
+                "assists_per_turnover": "CASE WHEN (pss.total_throwaways + pss.total_stalls + pss.total_drops) > 0 THEN ROUND(pss.total_assists * 1.0 / (pss.total_throwaways + pss.total_stalls + pss.total_drops), 2) ELSE NULL END",
+            }
+
+            having_clause_season = build_having_clause(filters_list, per_game=per_game_mode, table_prefix="", alias_mapping=season_stats_alias_mapping)
+
+            # When team filter is active with career stats, we need to aggregate
+            # season stats for that specific team (not use pre-computed career stats
+            # which include all teams)
+            if season == "career" and team != "all":
+                # Aggregate career stats for specific team across all seasons
+                # Optimized version without expensive LEFT JOINs
+                query = f"""
+                WITH team_career_stats AS (
+                    SELECT
+                        pss.player_id,
+                        pss.team_id,
+                        MAX(pss.year) as most_recent_year,
+                        SUM(pss.total_goals) as total_goals,
+                        SUM(pss.total_assists) as total_assists,
+                        SUM(pss.total_hockey_assists) as total_hockey_assists,
+                        SUM(pss.total_blocks) as total_blocks,
+                        (SUM(pss.total_goals) + SUM(pss.total_assists) + SUM(pss.total_blocks) -
+                         SUM(pss.total_throwaways) - SUM(pss.total_drops)) as calculated_plus_minus,
+                        SUM(pss.total_completions) as total_completions,
+                        CASE
+                            WHEN SUM(pss.total_throw_attempts) > 0
+                            THEN ROUND(SUM(pss.total_completions) * 100.0 / SUM(pss.total_throw_attempts), 1)
+                            ELSE 0
+                        END as completion_percentage,
+                        SUM(pss.total_yards_thrown) as total_yards_thrown,
+                        SUM(pss.total_yards_received) as total_yards_received,
+                        SUM(pss.total_throwaways) as total_throwaways,
+                        SUM(pss.total_stalls) as total_stalls,
+                        SUM(pss.total_drops) as total_drops,
+                        SUM(pss.total_callahans) as total_callahans,
+                        SUM(pss.total_hucks_completed) as total_hucks_completed,
+                        SUM(pss.total_hucks_attempted) as total_hucks_attempted,
+                        SUM(pss.total_hucks_received) as total_hucks_received,
+                        SUM(pss.total_pulls) as total_pulls,
+                        SUM(pss.total_o_points_played) as total_o_points_played,
+                        SUM(pss.total_d_points_played) as total_d_points_played,
+                        SUM(pss.total_seconds_played) as total_seconds_played,
+                        SUM(pss.total_o_opportunities) as total_o_opportunities,
+                        SUM(pss.total_d_opportunities) as total_d_opportunities,
+                        SUM(pss.total_o_opportunity_scores) as total_o_opportunity_scores,
+                        SUM(pss.total_o_opportunities) as possessions,
+                        (SUM(pss.total_goals) + SUM(pss.total_assists)) as score_total,
+                        (SUM(pss.total_o_points_played) + SUM(pss.total_d_points_played)) as total_points_played,
+                        (SUM(pss.total_yards_thrown) + SUM(pss.total_yards_received)) as total_yards,
+                        ROUND(SUM(pss.total_seconds_played) / 60.0, 0) as minutes_played,
+                        CASE WHEN SUM(pss.total_hucks_attempted) > 0 THEN ROUND(SUM(pss.total_hucks_completed) * 100.0 / SUM(pss.total_hucks_attempted), 1) ELSE 0 END as huck_percentage,
+                        CASE
+                            WHEN SUM(pss.total_o_opportunities) >= 20
+                            THEN ROUND(SUM(pss.total_o_opportunity_scores) * 100.0 / SUM(pss.total_o_opportunities), 1)
+                            ELSE NULL
+                        END as offensive_efficiency,
+                        CASE
+                            WHEN (SUM(pss.total_throwaways) + SUM(pss.total_stalls) + SUM(pss.total_drops)) > 0
+                            THEN ROUND((SUM(pss.total_yards_thrown) + SUM(pss.total_yards_received)) * 1.0 / (SUM(pss.total_throwaways) + SUM(pss.total_stalls) + SUM(pss.total_drops)), 1)
+                            WHEN (SUM(pss.total_yards_thrown) + SUM(pss.total_yards_received)) > 0
+                            THEN (SUM(pss.total_yards_thrown) + SUM(pss.total_yards_received)) * 1.0
+                            ELSE NULL
+                        END as yards_per_turn,
+                        CASE
+                            WHEN SUM(pss.total_completions) > 0
+                            THEN ROUND(SUM(pss.total_yards_thrown) * 1.0 / SUM(pss.total_completions), 1)
+                            ELSE NULL
+                        END as yards_per_completion,
+                        CASE
+                            WHEN SUM(pss.total_catches) > 0
+                            THEN ROUND(SUM(pss.total_yards_received) * 1.0 / SUM(pss.total_catches), 1)
+                            ELSE NULL
+                        END as yards_per_reception,
+                        CASE
+                            WHEN (SUM(pss.total_throwaways) + SUM(pss.total_stalls) + SUM(pss.total_drops)) > 0
+                            THEN ROUND(SUM(pss.total_assists) * 1.0 / (SUM(pss.total_throwaways) + SUM(pss.total_stalls) + SUM(pss.total_drops)), 2)
+                            ELSE NULL
+                        END as assists_per_turnover
+                    FROM player_season_stats pss
+                    WHERE pss.team_id = '{team}'
+                    GROUP BY pss.player_id, pss.team_id
+                ),
+                player_info AS (
+                    SELECT DISTINCT ON (pss.player_id)
+                        pss.player_id,
+                        p.full_name,
+                        p.first_name,
+                        p.last_name
+                    FROM player_season_stats pss
+                    JOIN players p ON pss.player_id = p.player_id AND pss.year = p.year
+                    WHERE pss.team_id = '{team}'
+                    ORDER BY pss.player_id, pss.year DESC
+                ),
+                games_count AS (
+                    SELECT
+                        pgs.player_id,
+                        COUNT(DISTINCT pgs.game_id) as games_played
+                    FROM player_game_stats pgs
+                    WHERE pgs.team_id = '{team}'
+                      AND (pgs.o_points_played > 0 OR pgs.d_points_played > 0 OR pgs.seconds_played > 0 OR pgs.goals > 0 OR pgs.assists > 0)
+                    GROUP BY pgs.player_id
+                ),
+                team_info AS (
+                    SELECT DISTINCT ON (t.team_id)
+                        t.team_id,
+                        t.name,
+                        t.full_name
+                    FROM teams t
+                    WHERE t.team_id = '{team}'
+                    ORDER BY t.team_id, t.year DESC
+                )
+                SELECT
+                    pi.full_name,
+                    pi.first_name,
+                    pi.last_name,
+                    tcs.team_id,
+                    NULL as year,
+                    tcs.total_goals,
+                    tcs.total_assists,
+                    tcs.total_hockey_assists,
+                    tcs.total_blocks,
+                    tcs.calculated_plus_minus,
+                    tcs.total_completions,
+                    tcs.completion_percentage,
+                    tcs.total_yards_thrown,
+                    tcs.total_yards_received,
+                    tcs.total_throwaways,
+                    tcs.total_stalls,
+                    tcs.total_drops,
+                    tcs.total_callahans,
+                    tcs.total_hucks_completed,
+                    tcs.total_hucks_attempted,
+                    tcs.total_hucks_received,
+                    tcs.total_pulls,
+                    tcs.total_o_points_played,
+                    tcs.total_d_points_played,
+                    tcs.total_seconds_played,
+                    tcs.total_o_opportunities,
+                    tcs.total_d_opportunities,
+                    tcs.total_o_opportunity_scores,
+                    ti.name as team_name,
+                    ti.full_name as team_full_name,
+                    COALESCE(gc.games_played, 0) as games_played,
+                    tcs.possessions,
+                    tcs.score_total,
+                    tcs.total_points_played,
+                    tcs.total_yards,
+                    tcs.minutes_played,
+                    tcs.huck_percentage,
+                    tcs.offensive_efficiency,
+                    tcs.yards_per_turn,
+                    tcs.yards_per_completion,
+                    tcs.yards_per_reception,
+                    tcs.assists_per_turnover
+                FROM team_career_stats tcs
+                JOIN player_info pi ON tcs.player_id = pi.player_id
+                LEFT JOIN games_count gc ON tcs.player_id = gc.player_id
+                CROSS JOIN team_info ti
+                {"WHERE " + having_clause_career_team if having_clause_career_team else ""}
+                ORDER BY {get_team_career_sort_column(sort, per_game=(per == "game"))} {order.upper()} NULLS LAST
+                LIMIT {per_page} OFFSET {(page-1) * per_page}
+                """
+            elif season == "career":
+                # Use pre-computed career stats table for much faster queries (no team filter)
+                query = f"""
+                SELECT
+                    full_name,
+                    first_name,
+                    last_name,
+                    most_recent_team_id as team_id,
+                    NULL as year,
+                    total_goals,
+                    total_assists,
+                    total_hockey_assists,
+                    total_blocks,
+                    calculated_plus_minus,
+                    total_completions,
+                    completion_percentage,
+                    total_yards_thrown,
+                    total_yards_received,
+                    total_throwaways,
+                    total_stalls,
+                    total_drops,
+                    total_callahans,
+                    total_hucks_completed,
+                    total_hucks_attempted,
+                    total_hucks_received,
+                    total_pulls,
+                    total_o_points_played,
+                    total_d_points_played,
+                    total_seconds_played,
+                    total_o_opportunities,
+                    total_d_opportunities,
+                    total_o_opportunity_scores,
+                    most_recent_team_name as team_name,
+                    most_recent_team_full_name as team_full_name,
+                    games_played,
+                    possessions,
+                    score_total,
+                    total_points_played,
+                    total_yards,
+                    minutes_played,
+                    huck_percentage,
+                    offensive_efficiency,
+                    yards_per_turn,
+                    yards_per_completion,
+                    yards_per_reception,
+                    assists_per_turnover
+                FROM player_career_stats
+                WHERE 1=1
+                {" AND " + having_clause_career if having_clause_career else ""}
+                ORDER BY {get_sort_column(sort, is_career=True, per_game=(per == "game"), team=team)} {order.upper()} NULLS LAST
+                LIMIT {per_page} OFFSET {(page-1) * per_page}
+                """
+            else:
+                # Single season stats - existing query
+                query = f"""
+                SELECT
+                    p.full_name,
+                    p.first_name,
+                    p.last_name,
+                    p.team_id,
+                    pss.year,
+                    pss.total_goals,
+                    pss.total_assists,
+                    pss.total_hockey_assists,
+                    pss.total_blocks,
+                    pss.calculated_plus_minus,
+                    pss.total_completions,
+                    pss.completion_percentage,
+                    pss.total_yards_thrown,
+                    pss.total_yards_received,
+                    pss.total_throwaways,
+                    pss.total_stalls,
+                    pss.total_drops,
+                    pss.total_callahans,
+                    pss.total_hucks_completed,
+                    pss.total_hucks_attempted,
+                    pss.total_hucks_received,
+                    pss.total_pulls,
+                    pss.total_o_points_played,
+                    pss.total_d_points_played,
+                    pss.total_seconds_played,
+                    pss.total_o_opportunities,
+                    pss.total_d_opportunities,
+                    pss.total_o_opportunity_scores,
+                    t.name as team_name,
+                    t.full_name as team_full_name,
+                    COUNT(DISTINCT CASE
+                        WHEN (pgs.o_points_played > 0 OR pgs.d_points_played > 0 OR pgs.seconds_played > 0 OR pgs.goals > 0 OR pgs.assists > 0)
+                        THEN pgs.game_id
+                        ELSE NULL
+                    END) as games_played,
+                    pss.total_o_opportunities as possessions,
+                    (pss.total_goals + pss.total_assists) as score_total,
+                    (pss.total_o_points_played + pss.total_d_points_played) as total_points_played,
+                    (pss.total_yards_thrown + pss.total_yards_received) as total_yards,
+                    ROUND(pss.total_seconds_played / 60.0, 0) as minutes_played,
+                    CASE WHEN pss.total_hucks_attempted > 0 THEN ROUND(pss.total_hucks_completed * 100.0 / pss.total_hucks_attempted, 1) ELSE 0 END as huck_percentage,
+                    CASE
+                        WHEN pss.total_o_opportunities >= 20
+                        THEN ROUND(pss.total_o_opportunity_scores * 100.0 / pss.total_o_opportunities, 1)
+                        ELSE NULL
+                    END as offensive_efficiency,
+                    CASE
+                        WHEN (pss.total_throwaways + pss.total_stalls + pss.total_drops) > 0
+                        THEN ROUND((pss.total_yards_thrown + pss.total_yards_received) * 1.0 / (pss.total_throwaways + pss.total_stalls + pss.total_drops), 1)
+                        WHEN (pss.total_yards_thrown + pss.total_yards_received) > 0
+                        THEN (pss.total_yards_thrown + pss.total_yards_received) * 1.0
+                        ELSE NULL
+                    END as yards_per_turn,
+                    CASE
+                        WHEN pss.total_completions > 0
+                        THEN ROUND(pss.total_yards_thrown * 1.0 / pss.total_completions, 1)
+                        ELSE NULL
+                    END as yards_per_completion,
+                    CASE
+                        WHEN pss.total_catches > 0
+                        THEN ROUND(pss.total_yards_received * 1.0 / pss.total_catches, 1)
+                        ELSE NULL
+                    END as yards_per_reception,
+                    CASE
+                        WHEN (pss.total_throwaways + pss.total_stalls + pss.total_drops) > 0
+                        THEN ROUND(pss.total_assists * 1.0 / (pss.total_throwaways + pss.total_stalls + pss.total_drops), 2)
+                        ELSE NULL
+                    END as assists_per_turnover
+                FROM player_season_stats pss
+                JOIN players p ON pss.player_id = p.player_id AND pss.year = p.year
+                LEFT JOIN teams t ON pss.team_id = t.team_id AND pss.year = t.year
+                LEFT JOIN player_game_stats pgs ON pss.player_id = pgs.player_id AND pss.year = pgs.year AND pss.team_id = pgs.team_id
+                LEFT JOIN games g ON pgs.game_id = g.game_id AND g.year = pss.year
+                WHERE 1=1{season_filter}{team_filter}
+                GROUP BY pss.player_id, pss.team_id, pss.year, p.full_name, p.first_name, p.last_name, p.team_id,
+                         pss.total_goals, pss.total_assists, pss.total_hockey_assists, pss.total_blocks, pss.calculated_plus_minus,
+                         pss.total_completions, pss.completion_percentage, pss.total_yards_thrown, pss.total_yards_received,
+                         pss.total_catches, pss.total_throwaways, pss.total_stalls, pss.total_drops, pss.total_callahans,
+                         pss.total_hucks_completed, pss.total_hucks_attempted, pss.total_hucks_received, pss.total_pulls,
+                         pss.total_o_points_played, pss.total_d_points_played, pss.total_seconds_played,
+                         pss.total_o_opportunities, pss.total_d_opportunities, pss.total_o_opportunity_scores,
+                         t.name, t.full_name
+                {"HAVING " + having_clause_season if having_clause_season else ""}
+                ORDER BY {get_sort_column(sort, per_game=(per == "game"))} {order.upper()} NULLS LAST
+                LIMIT {per_page} OFFSET {(page-1) * per_page}
+                """
+
+            # Get total count for pagination
+            # Note: For filters that use HAVING clause, we need to run the full query to count accurately
+            # This is less efficient but necessary for correct pagination with custom filters
+            if filters_list:
+                # When custom filters are present, we need to count the filtered results
+                # We'll use a subquery approach
+                if season == "career" and team != "all":
+                    # Reuse the main query structure but just count
+                    count_query = f"""
+                    WITH team_career_stats AS (
+                        SELECT
+                            pss.player_id,
+                            SUM(pss.total_goals) as total_goals,
+                            SUM(pss.total_assists) as total_assists,
+                            SUM(pss.total_completions) as total_completions,
+                            SUM(pss.total_throwaways) as total_throwaways,
+                            SUM(pss.total_stalls) as total_stalls,
+                            SUM(pss.total_drops) as total_drops,
+                            (SUM(pss.total_goals) + SUM(pss.total_assists) + SUM(pss.total_blocks) -
+                             SUM(pss.total_throwaways) - SUM(pss.total_drops)) as calculated_plus_minus,
+                            SUM(pss.total_o_opportunities) as possessions,
+                            (SUM(pss.total_goals) + SUM(pss.total_assists)) as score_total,
+                            (SUM(pss.total_o_points_played) + SUM(pss.total_d_points_played)) as total_points_played,
+                            (SUM(pss.total_yards_thrown) + SUM(pss.total_yards_received)) as total_yards,
+                            SUM(pss.total_blocks) as total_blocks,
+                            CASE WHEN SUM(pss.total_throw_attempts) > 0 THEN ROUND(SUM(pss.total_completions) * 100.0 / SUM(pss.total_throw_attempts), 1) ELSE 0 END as completion_percentage,
+                            CASE WHEN SUM(pss.total_hucks_attempted) > 0 THEN ROUND(SUM(pss.total_hucks_completed) * 100.0 / SUM(pss.total_hucks_attempted), 1) ELSE 0 END as huck_percentage,
+                            CASE WHEN SUM(pss.total_o_opportunities) >= 20 THEN ROUND(SUM(pss.total_o_opportunity_scores) * 100.0 / SUM(pss.total_o_opportunities), 1) ELSE NULL END as offensive_efficiency,
+                            CASE WHEN (SUM(pss.total_throwaways) + SUM(pss.total_stalls) + SUM(pss.total_drops)) > 0 THEN ROUND((SUM(pss.total_yards_thrown) + SUM(pss.total_yards_received)) * 1.0 / (SUM(pss.total_throwaways) + SUM(pss.total_stalls) + SUM(pss.total_drops)), 1) ELSE NULL END as yards_per_turn,
+                            CASE WHEN SUM(pss.total_completions) > 0 THEN ROUND(SUM(pss.total_yards_thrown) * 1.0 / SUM(pss.total_completions), 1) ELSE NULL END as yards_per_completion,
+                            CASE WHEN SUM(pss.total_catches) > 0 THEN ROUND(SUM(pss.total_yards_received) * 1.0 / SUM(pss.total_catches), 1) ELSE NULL END as yards_per_reception,
+                            CASE WHEN (SUM(pss.total_throwaways) + SUM(pss.total_stalls) + SUM(pss.total_drops)) > 0 THEN ROUND(SUM(pss.total_assists) * 1.0 / (SUM(pss.total_throwaways) + SUM(pss.total_stalls) + SUM(pss.total_drops)), 2) ELSE NULL END as assists_per_turnover,
+                            ROUND(SUM(pss.total_seconds_played) / 60.0, 0) as minutes_played,
+                            SUM(pss.total_o_points_played) as total_o_points_played,
+                            SUM(pss.total_d_points_played) as total_d_points_played,
+                            SUM(pss.total_hockey_assists) as total_hockey_assists
+                        FROM player_season_stats pss
+                        WHERE pss.team_id = '{team}'
+                        GROUP BY pss.player_id
+                    ),
+                    games_count AS (
+                        SELECT
+                            pgs.player_id,
+                            COUNT(DISTINCT pgs.game_id) as games_played
+                        FROM player_game_stats pgs
+                        WHERE pgs.team_id = '{team}'
+                          AND (pgs.o_points_played > 0 OR pgs.d_points_played > 0 OR pgs.seconds_played > 0 OR pgs.goals > 0 OR pgs.assists > 0)
+                        GROUP BY pgs.player_id
+                    )
+                    SELECT COUNT(*) as total
+                    FROM team_career_stats tcs
+                    LEFT JOIN games_count gc ON tcs.player_id = gc.player_id
+                    {"WHERE " + having_clause_career_team if having_clause_career_team else "WHERE 1=1"}
+                    """
+                else:
+                    # For other cases with filters, use simpler approach
+                    count_query = f"""
+                    SELECT COUNT(*) FROM (
+                        {query.replace(f'LIMIT {per_page} OFFSET {(page-1) * per_page}', '')}
+                    ) AS filtered_results
+                    """
+            else:
+                # No custom filters - use original optimized count queries
+                if season == "career" and team != "all":
+                    count_query = f"""
+                    SELECT COUNT(DISTINCT pss.player_id) as total
+                    FROM player_season_stats pss
+                    WHERE pss.team_id = '{team}'
+                    """
+                elif season == "career":
+                    count_query = f"""
+                    SELECT COUNT(*) as total
+                    FROM player_career_stats
+                    WHERE 1=1
+                    """
+                else:
+                    count_query = f"""
+                    SELECT COUNT(DISTINCT pss.player_id || '-' || pss.team_id || '-' || pss.year) as total
+                    FROM player_season_stats pss
+                    WHERE 1=1{season_filter}{team_filter}
+                    """
+
+            # Execute queries using the stats system database connection
+            with stats_system.db.engine.connect() as conn:
+                # Get total count
+                count_result = conn.execute(text(count_query)).fetchone()
+                total = count_result[0] if count_result else 0
+
+                # Get players
+                result = conn.execute(text(query))
+                players = []
+
+                for row in result:
+                    player = {
+                        "full_name": row[0],
+                        "first_name": row[1],
+                        "last_name": row[2],
+                        "team_id": row[3],
+                        "year": row[4],
+                        "total_goals": row[5] or 0,
+                        "total_assists": row[6] or 0,
+                        "total_hockey_assists": row[7] or 0,
+                        "total_blocks": row[8] or 0,
+                        "calculated_plus_minus": row[9] or 0,
+                        "total_completions": row[10] or 0,
+                        "completion_percentage": row[11] or 0,
+                        "total_yards_thrown": row[12] or 0,
+                        "total_yards_received": row[13] or 0,
+                        "total_throwaways": row[14] or 0,
+                        "total_stalls": row[15] or 0,
+                        "total_drops": row[16] or 0,
+                        "total_callahans": row[17] or 0,
+                        "total_hucks_completed": row[18] or 0,
+                        "total_hucks_attempted": row[19] or 0,
+                        "total_hucks_received": row[20] or 0,
+                        "total_pulls": row[21] or 0,
+                        "total_o_points_played": row[22] or 0,
+                        "total_d_points_played": row[23] or 0,
+                        "total_seconds_played": row[24] or 0,
+                        "total_o_opportunities": row[25] or 0,
+                        "total_d_opportunities": row[26] or 0,
+                        "total_o_opportunity_scores": row[27] or 0,
+                        "team_name": row[28],
+                        "team_full_name": row[29],
+                        "games_played": row[30] or 0,
+                        "possessions": row[31] or 0,
+                        "score_total": row[32] or 0,
+                        "total_points_played": row[33] or 0,
+                        "total_yards": row[34] or 0,
+                        "minutes_played": row[35] or 0,
+                        "huck_percentage": row[36] or 0,
+                        "offensive_efficiency": (
+                            row[37] if row[37] is not None else None
+                        ),
+                        "yards_per_turn": row[38] if row[38] is not None else None,
+                        "yards_per_completion": row[39] if row[39] is not None else None,
+                        "yards_per_reception": row[40] if row[40] is not None else None,
+                        "assists_per_turnover": row[41] if row[41] is not None else None,
+                    }
+                    players.append(player)
+
+            # Convert to per-game stats if requested
+            if per == "game":
+                players = convert_to_per_game_stats(players)
+
+            # Calculate global percentiles for all players
+            percentiles = {}
+            if players:
+                with stats_system.db.engine.connect() as conn:
+                    percentiles = calculate_global_percentiles(conn, players, season)
+
+            total_pages = (total + per_page - 1) // per_page
+
+            result = {
+                "players": players,
+                "percentiles": percentiles,
+                "total": total,
+                "page": page,
+                "per_page": per_page,
+                "total_pages": total_pages,
+            }
+
+            # Cache the result
+            cache.set(cache_key, result, ttl=300)  # 5 minute TTL
+
+            return result
+
+        except Exception as e:
+            print(f"Error in get_player_stats: {e}")
+            raise HTTPException(status_code=500, detail=str(e)) from e
+
+    return router