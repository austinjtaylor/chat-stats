--- conflicted
+++ resolved
@@ -1,1031 +1,1028 @@
-/**
- * Sidebar Component Styles
- * Collapsible navigation sidebar similar to Claude.ai
- */
-
-/* Sidebar Container */
-.app-sidebar {
-  position: fixed;
-  top: 0;
-  left: 0;
-  height: 100vh;
-  width: 60px;
-  background: var(--background);
-  border-right: 1px solid var(--border-color);
-  transition: width 0.3s ease, background 0.2s ease;
-  z-index: 10000;
-  display: flex;
-  flex-direction: column;
-  overflow: visible;
-}
-
-/* Collapsed sidebar background changes ONLY when hovering middle expander */
-.app-sidebar:not(.expanded):has(.sidebar-middle-expander:hover) {
-  background: var(--surface);
-}
-
-/* Expanded sidebar */
-.app-sidebar.expanded {
-  width: 220px;
-  background: var(--surface);
-}
-
-/* Sidebar Header (contains toggle button, logo, title, and close button) */
-.sidebar-header {
-  display: flex;
-  align-items: center;
-  gap: 12px;
-  padding: 8px;
-  position: relative;
-}
-
-/* Sidebar Toggle Button */
-.sidebar-toggle {
-  display: flex;
-  align-items: center;
-  justify-content: center;
-  width: 44px;
-  height: 44px;
-  background: transparent;
-  border: none;
-  border-radius: 8px;
-  cursor: pointer;
-  transition: background 0.2s ease;
-  position: relative;
-  padding: 0;
-  flex-shrink: 0;
-}
-
-.sidebar-toggle:hover {
-  background: var(--surface-hover);
-}
-
-/* Hide toggle button when sidebar is expanded */
-.app-sidebar.expanded .sidebar-toggle {
-  display: none;
-}
-
-/* Plain logo for expanded state (top left) */
-.sidebar-logo-expanded {
-  display: none;
-  width: 36px;
-  height: 36px;
-  flex-shrink: 0;
-  position: relative;
-}
-
-.sidebar-logo-expanded img {
-  width: 100%;
-  height: 100%;
-  position: absolute;
-  top: 0;
-  left: 0;
-  display: none !important;
-}
-
-/* Show logo when sidebar is expanded */
-.app-sidebar.expanded .sidebar-logo-expanded {
-  display: block;
-}
-
-/* Dark theme (default): show light-variant2 by default */
-.sidebar-logo-expanded .logo-light-variant2 {
-  display: block !important;
-}
-
-/* Light theme: show dark-variant2 by default */
-:root[data-theme="light"] .sidebar-logo-expanded .logo-light-variant2 {
-  display: none !important;
-}
-
-:root[data-theme="light"] .sidebar-logo-expanded .logo-dark-variant2 {
-  display: block !important;
-}
-
-/* Hover middle expander in expanded state: switch to base variants */
-/* Dark theme: switch from light-variant2 to light-base on hover */
-.app-sidebar.expanded:has(.sidebar-middle-expander:hover) .sidebar-logo-expanded .logo-light-variant2 {
-  display: none !important;
-}
-
-.app-sidebar.expanded:has(.sidebar-middle-expander:hover) .sidebar-logo-expanded .logo-light-base {
-  display: block !important;
-}
-
-/* Light theme: switch from dark-variant2 to dark-base on hover */
-:root[data-theme="light"] .app-sidebar.expanded:has(.sidebar-middle-expander:hover) .sidebar-logo-expanded .logo-dark-variant2 {
-  display: none !important;
-}
-
-:root[data-theme="light"] .app-sidebar.expanded:has(.sidebar-middle-expander:hover) .sidebar-logo-expanded .logo-dark-base {
-  display: block !important;
-}
-
-:root[data-theme="light"] .app-sidebar.expanded:has(.sidebar-middle-expander:hover) .sidebar-logo-expanded .logo-light-base {
-  display: none !important;
-}
-
-/* Close button for expanded state (top right) */
-.sidebar-close-button {
-  display: none;
-  align-items: center;
-  justify-content: center;
-  width: 32px;
-  height: 32px;
-  background: transparent;
-  border: none;
-  border-radius: 8px;
-  cursor: pointer;
-  transition: background 0.2s ease;
-  padding: 0;
-  flex-shrink: 0;
-  margin-left: auto;
-}
-
-.sidebar-close-button:hover {
-  background: var(--surface-hover);
-}
-
-.sidebar-close-button svg {
-  width: 18px;
-  height: 18px;
-  color: var(--text-secondary);
-}
-
-.sidebar-close-button:hover svg {
-  color: var(--text-primary);
-}
-
-/* Show close button when sidebar is expanded */
-.app-sidebar.expanded .sidebar-close-button {
-  display: flex;
-}
-
-/* Logo in toggle button */
-.sidebar-toggle-logo {
-  width: 36px;
-  height: 36px;
-  display: block;
-  transition: opacity 0.2s ease;
-}
-
-/* All toggle icons positioned absolutely */
-.sidebar-toggle-icon {
-  position: absolute;
-  top: 50%;
-  left: 50%;
-  transform: translate(-50%, calc(-50% + 3px));
-  opacity: 0;
-  transition: opacity 0.2s ease;
-  pointer-events: none;
-}
-
-.sidebar-toggle-icon svg {
-  width: 20px;
-  height: 20px;
-  color: var(--text-primary);
-}
-
-/* Hamburger as image */
-.sidebar-toggle-hamburger {
-  width: 36px;
-  height: 36px;
-  transform: translate(-50%, -50%);
-}
-
-/* Icon visibility logic */
-
-/* NEW CHAT STATE (before first message is sent) */
-/* Show arrow icons instead of logo/hamburger - ONLY on chat page */
-
-/* Collapsed state on new chat: Hide logo, show arrow-right */
-body.chat-page:not(.chat-active) .app-sidebar:not(.expanded) .sidebar-toggle-logo {
-  opacity: 0;
-}
-
-body.chat-page:not(.chat-active) .app-sidebar:not(.expanded) .sidebar-toggle-arrow-right {
-  opacity: 1;
-}
-
-/* Expanded state on new chat: Hide hamburger, show arrow-left */
-body.chat-page:not(.chat-active) .app-sidebar.expanded .sidebar-toggle-hamburger {
-  opacity: 0;
-}
-
-body.chat-page:not(.chat-active) .app-sidebar.expanded .sidebar-toggle-arrow-left {
-  opacity: 1;
-}
-
-/* ACTIVE CHAT STATE (after first message) */
-/* Return to normal hover-based behavior */
-
-/* COLLAPSED STATE */
-/* Default: Show logo */
-.app-sidebar:not(.expanded) .sidebar-toggle-logo {
-  opacity: 1;
-}
-
-/* Hover middle expander: Hide logo, show arrow-right */
-.app-sidebar:not(.expanded):has(.sidebar-middle-expander:hover) .sidebar-toggle-logo {
-  opacity: 0;
-}
-
-.app-sidebar:not(.expanded):has(.sidebar-middle-expander:hover) .sidebar-toggle-arrow-right {
-  opacity: 1;
-}
-
-/* Hover toggle button itself: Hide logo, show arrow-right */
-.app-sidebar:not(.expanded) .sidebar-toggle:hover .sidebar-toggle-logo {
-  opacity: 0;
-}
-
-.app-sidebar:not(.expanded) .sidebar-toggle:hover .sidebar-toggle-arrow-right {
-  opacity: 1;
-}
-
-/* EXPANDED STATE */
-/* Default: Show hamburger (hide logos) */
-.app-sidebar.expanded .sidebar-toggle-logo:not(.sidebar-toggle-hamburger) {
-  opacity: 0;
-}
-
-.app-sidebar.expanded .sidebar-toggle-hamburger {
-  opacity: 1;
-}
-
-/* Hover toggle button: Hide hamburger, show arrow-left */
-.app-sidebar.expanded .sidebar-toggle:hover .sidebar-toggle-hamburger {
-  opacity: 0;
-}
-
-.app-sidebar.expanded .sidebar-toggle:hover .sidebar-toggle-arrow-left {
-  opacity: 1;
-}
-
-/* Hover middle expander: Hide hamburger, show arrow-left */
-.app-sidebar.expanded:has(.sidebar-middle-expander:hover) .sidebar-toggle-hamburger {
-  opacity: 0;
-}
-
-.app-sidebar.expanded:has(.sidebar-middle-expander:hover) .sidebar-toggle-arrow-left {
-  opacity: 1;
-}
-
-/* Logo visibility based on theme */
-/* Default: show light logo for dark theme (default theme) */
-/* This applies to both collapsed logos and expanded hamburger icons */
-.sidebar-toggle-logo.logo-light,
-.sidebar-toggle-hamburger.logo-light {
-  display: block !important;
-}
-
-.sidebar-toggle-logo.logo-dark,
-.sidebar-toggle-hamburger.logo-dark {
-  display: none !important;
-}
-
-/* Light theme: show dark logo (dark logo on light background) */
-:root[data-theme="light"] .sidebar-toggle-logo.logo-dark,
-:root[data-theme="light"] .sidebar-toggle-hamburger.logo-dark {
-  display: block !important;
-}
-
-:root[data-theme="light"] .sidebar-toggle-logo.logo-light,
-:root[data-theme="light"] .sidebar-toggle-hamburger.logo-light {
-  display: none !important;
-}
-
-/* Dark theme: show light logo (light logo on dark background) */
-:root[data-theme="dark"] .sidebar-toggle-logo.logo-light,
-:root[data-theme="dark"] .sidebar-toggle-hamburger.logo-light {
-  display: block !important;
-}
-
-:root[data-theme="dark"] .sidebar-toggle-logo.logo-dark,
-:root[data-theme="dark"] .sidebar-toggle-hamburger.logo-dark {
-  display: none !important;
-}
-
-/* Sidebar Title */
-.sidebar-title {
-  display: none;
-  overflow: hidden;
-  white-space: nowrap;
-}
-
-.app-sidebar.expanded .sidebar-title {
-  display: block;
-  animation: fadeIn 0.2s ease 0.1s forwards;
-}
-
-@keyframes fadeIn {
-  from {
-    opacity: 0;
-  }
-  to {
-    opacity: 1;
-  }
-}
-
-.sidebar-title h2 {
-  font-size: 18px;
-  font-weight: 600;
-  color: var(--text-primary);
-  margin: 0;
-  opacity: 0;
-}
-
-.app-sidebar.expanded .sidebar-title h2 {
-  animation: fadeIn 0.2s ease 0.1s forwards;
-}
-
-/* Sidebar Navigation */
-.sidebar-nav {
-  flex: 0 0 auto;
-  display: flex;
-  flex-direction: column;
-  gap: 4px;
-  padding: 8px;
-  overflow: visible;
-}
-
-/* Sidebar Nav Item */
-.sidebar-nav-item {
-  position: relative;
-  display: flex;
-  align-items: center;
-  gap: 12px;
-  padding: 12px;
-  background: transparent;
-  border: none;
-  border-radius: 8px;
-  cursor: pointer;
-  transition: background 0.2s ease, color 0.2s ease;
-  color: var(--text-primary);
-  text-decoration: none;
-  font-size: 14px;
-  font-weight: 500;
-  white-space: nowrap;
-  width: 100%;
-  text-align: left;
-}
-
-.sidebar-nav-item:hover {
-  background: var(--surface-hover);
-  color: white;
-  text-decoration: none;
-}
-
-.sidebar-nav-item:hover span {
-  color: white !important;
-}
-
-/* Active state - teal color for both SVG and text */
-.sidebar-nav-item.active {
-  background: var(--surface-hover);
-}
-
-.sidebar-nav-item.active svg {
-  color: var(--primary-color);
-}
-
-.sidebar-nav-item.active span {
-  color: var(--primary-color) !important;
-}
-
-/* Active item hover - keep teal color */
-.sidebar-nav-item.active:hover {
-  background: var(--surface-hover);
-}
-
-.sidebar-nav-item.active:hover svg {
-  color: var(--primary-color);
-}
-
-.sidebar-nav-item.active:hover span {
-  color: var(--primary-color) !important;
-}
-
-.sidebar-nav-item svg {
-  width: 20px;
-  height: 20px;
-  flex-shrink: 0;
-  color: var(--text-secondary);
-  transition: color 0.2s ease;
-}
-
-.sidebar-nav-item:hover svg {
-  color: white;
-}
-
-/* Hide text when sidebar is collapsed */
-.app-sidebar:not(.expanded) .sidebar-nav-item span {
-  opacity: 0;
-  width: 0;
-  overflow: hidden;
-}
-
-.app-sidebar.expanded .sidebar-nav-item span {
-  opacity: 1;
-  width: auto;
-  color: var(--text-secondary); /* Gold color */
-  transition: opacity 0.2s ease 0.1s, color 0.2s ease;
-}
-
-/* Sidebar Divider */
-.sidebar-divider {
-  height: 1px;
-  background: var(--border-color);
-  margin: 8px 12px;
-}
-
-/* Middle Expander Section */
-.sidebar-middle-expander {
-  flex: 1;
-  cursor: pointer;
-  transition: background 0.2s ease;
-}
-
-/* When expanded, hovering middle expander changes entire sidebar background (opposite of collapsed) */
-.app-sidebar.expanded:has(.sidebar-middle-expander:hover) {
-  background: var(--background);
-}
-
-/* Tooltips for collapsed sidebar */
-.sidebar-nav-item::after {
-  content: attr(data-tooltip);
-  position: absolute;
-  left: calc(100% + 12px);
-  top: 50%;
-  transform: translateY(-50%);
-  background: var(--surface);
-  color: var(--text-primary);
-  padding: 6px 12px;
-  border-radius: 6px;
-  font-size: 13px;
-  font-weight: 500;
-  white-space: nowrap;
-  opacity: 0;
-  visibility: hidden;
-  pointer-events: none;
-  transition: opacity 0.2s ease, visibility 0.2s ease;
-  box-shadow: 0 4px 12px rgba(0, 0, 0, 0.2);
-  z-index: 10001;
-  border: 1px solid var(--border-color);
-}
-
-/* Show tooltip on hover when collapsed */
-.app-sidebar:not(.expanded) .sidebar-nav-item:hover::after {
-  opacity: 1;
-  visibility: visible;
-}
-
-/* Don't show tooltip after click until mouse leaves and re-enters */
-.app-sidebar:not(.expanded) .sidebar-nav-item.clicked::after {
-  opacity: 0 !important;
-  visibility: hidden !important;
-}
-
-/* Hide tooltips when sidebar is expanded */
-.app-sidebar.expanded .sidebar-nav-item::after {
-  display: none;
-}
-
-/* Tooltip for toggle button */
-.sidebar-toggle {
-  position: relative;
-}
-
-.sidebar-toggle::after {
-  content: attr(data-tooltip);
-  position: absolute;
-  left: calc(100% + 12px);
-  top: 50%;
-  transform: translateY(-50%);
-  background: var(--surface);
-  color: var(--text-primary);
-  padding: 6px 12px;
-  border-radius: 6px;
-  font-size: 13px;
-  font-weight: 500;
-  white-space: nowrap;
-  opacity: 0;
-  visibility: hidden;
-  pointer-events: none;
-  transition: opacity 0.2s ease, visibility 0.2s ease;
-  box-shadow: 0 4px 12px rgba(0, 0, 0, 0.2);
-  z-index: 10001;
-  border: 1px solid var(--border-color);
-}
-
-.app-sidebar:not(.expanded) .sidebar-toggle:hover::after {
-  opacity: 1;
-  visibility: visible;
-}
-
-/* Don't show tooltip after click until mouse leaves and re-enters */
-.app-sidebar:not(.expanded) .sidebar-toggle.clicked::after {
-  opacity: 0 !important;
-  visibility: hidden !important;
-}
-
-.app-sidebar.expanded .sidebar-toggle::after {
-  display: none;
-}
-
-/* Sidebar User Section */
-.sidebar-user-section {
-  padding: 8px;
-}
-
-.sidebar-user-button {
-  display: flex;
-  align-items: center;
-  gap: 12px;
-  padding: 8px 8px 8px 5.5px;
-  background: transparent;
-  border: none;
-  border-radius: 8px;
-  cursor: pointer;
-  transition: background 0.2s ease, width 0.3s ease;
-  width: 100%;
-  height: 48px;
-  text-align: left;
-  color: var(--text-primary);
-}
-
-.sidebar-user-button:hover {
-  background: var(--surface-hover);
-}
-
-/* User Avatar */
-.sidebar-user-avatar {
-  width: 32px;
-  height: 32px;
-  border-radius: 50%;
-  background: linear-gradient(135deg, var(--primary-color), var(--primary-hover));
-  color: white;
-  display: flex;
-  align-items: center;
-  justify-content: center;
-  font-size: 12px;
-  font-weight: 600;
-  flex-shrink: 0;
-}
-
-/* User Info */
-.sidebar-user-info {
-  display: flex;
-  flex-direction: column;
-  gap: 2px;
-  overflow: hidden;
-  flex: 1;
-}
-
-.sidebar-user-name {
-  font-size: 14px;
-  font-weight: 500;
-  white-space: nowrap;
-  overflow: hidden;
-  text-overflow: ellipsis;
-}
-
-.sidebar-user-plan {
-  font-size: 12px;
-  color: var(--text-secondary);
-}
-
-/* Hide user info when collapsed */
-.app-sidebar:not(.expanded) .sidebar-user-info {
-  opacity: 0;
-  width: 0;
-}
-
-.app-sidebar.expanded .sidebar-user-info {
-  opacity: 1;
-  width: auto;
-  transition: opacity 0.2s ease 0.1s;
-}
-
-/* Dropdown Arrow */
-.sidebar-user-dropdown-arrow {
-  width: 16px;
-  height: 16px;
-  color: var(--text-secondary);
-  flex-shrink: 0;
-  opacity: 0;
-  transition: opacity 0.2s ease 0.1s;
-}
-
-.app-sidebar.expanded .sidebar-user-dropdown-arrow {
-  opacity: 1;
-}
-
-/* User Dropdown Menu */
-.sidebar-user-dropdown {
-  position: absolute;
-  bottom: 60px;
-  left: 8px;
-  width: 204px;
-  background: var(--surface);
-  border: 1px solid var(--border-color);
-  border-radius: 8px;
-  box-shadow: 0 4px 12px rgba(0, 0, 0, 0.15);
-  opacity: 0;
-  visibility: hidden;
-  transform: translateY(10px);
-  transition: all 0.2s ease;
-  z-index: 1200;
-  padding: 8px;
-}
-
-.sidebar-user-dropdown.active {
-  opacity: 1;
-  visibility: visible;
-  transform: translateY(0);
-}
-
-.sidebar-user-dropdown-item {
-  display: flex;
-  align-items: center;
-  gap: 12px;
-  padding: 10px 12px;
-  background: transparent;
-  border: none;
-  border-radius: 8px;
-  cursor: pointer;
-  transition: background 0.2s ease;
-  color: var(--text-primary);
-  text-decoration: none;
-  font-size: 14px;
-  width: 100%;
-  text-align: left;
-}
-
-.sidebar-user-dropdown-item:hover {
-  background: var(--surface-hover);
-}
-
-.sidebar-user-dropdown-item svg {
-  width: 18px;
-  height: 18px;
-  color: var(--text-secondary);
-}
-
-/* Settings link - Gold in dark mode, teal in light mode */
-.sidebar-user-dropdown-item[href="/settings.html"] {
-  color: var(--text-secondary) !important; /* Gold (dark) / Teal (light) */
-  text-decoration: none !important;
-}
-
-.sidebar-user-dropdown-item[href="/settings.html"] svg {
-  color: var(--text-secondary) !important; /* Gold (dark) / Teal (light) */
-}
-
-.sidebar-user-dropdown-item[href="/settings.html"]:hover {
-  color: white !important;
-  text-decoration: none !important;
-}
-
-.sidebar-user-dropdown-item[href="/settings.html"]:hover svg {
-  color: white !important;
-}
-
-.sidebar-user-dropdown-item.logout {
-  color: var(--text-secondary); /* Gold (dark) / Teal (light) */
-}
-
-.sidebar-user-dropdown-item.logout svg {
-  color: var(--text-secondary); /* Gold (dark) / Teal (light) */
-}
-
-.sidebar-user-dropdown-item.logout:hover {
-  background: var(--surface-hover);
-  color: white !important;
-}
-
-.sidebar-user-dropdown-item.logout:hover svg {
-  color: white !important;
-}
-
-/* Content shift when sidebar is expanded */
-body.sidebar-expanded .chat-page-container,
-body.sidebar-expanded .stats-container,
-body.sidebar-expanded .settings-container {
-  margin-left: 220px;
-}
-
-body:not(.sidebar-expanded) .chat-page-container,
-body:not(.sidebar-expanded) .stats-container,
-body:not(.sidebar-expanded) .settings-container {
-  margin-left: 60px;
-}
-
-/* Smooth transition for content shift */
-.chat-page-container,
-.stats-container,
-.settings-container {
-  transition: margin-left 0.3s ease;
-  position: relative;
-  z-index: 1;
-}
-
-/* Loading state - applied immediately before JavaScript loads */
-/* This prevents layout shift when page loads with expanded sidebar */
-:root.sidebar-expanded-loading .chat-page-container,
-:root.sidebar-expanded-loading .stats-container,
-:root.sidebar-expanded-loading .settings-container {
-  margin-left: 220px;
-}
-
-:root.sidebar-expanded-loading .app-sidebar {
-  width: 220px;
-  background: var(--surface);
-}
-
-:root.sidebar-expanded-loading .app-sidebar .sidebar-title {
-  display: block;
-}
-
-:root.sidebar-expanded-loading .app-sidebar .sidebar-nav-item span {
-  opacity: 1;
-  width: auto;
-}
-
-:root.sidebar-expanded-loading .app-sidebar .sidebar-user-info {
-  opacity: 1;
-  width: auto;
-}
-
-:root.sidebar-expanded-loading .app-sidebar .sidebar-user-dropdown-arrow {
-  opacity: 1;
-}
-
-:root.sidebar-expanded-loading .chat-main-full {
-  left: calc(50% + 80px);
-}
-
-/* Mobile Responsive */
-@media (max-width: 768px) {
-  /* Sidebar as overlay on mobile */
-  .app-sidebar {
-    width: 0;
-    border-right: none;
-    overflow: hidden;
-  }
-
-  .app-sidebar.expanded {
-    width: 220px;
-    box-shadow: 2px 0 8px rgba(0, 0, 0, 0.15);
-  }
-
-  /* Hide internal sidebar toggle button on mobile */
-  .sidebar-toggle {
-    display: none;
-  }
-
-  /* Hide all sidebar content when collapsed to prevent overlay */
-  .app-sidebar:not(.expanded) .sidebar-nav,
-  .app-sidebar:not(.expanded) .sidebar-header,
-  .app-sidebar:not(.expanded) .sidebar-user-section,
-  .app-sidebar:not(.expanded) .sidebar-middle-expander {
-    opacity: 0;
-    pointer-events: none;
-  }
-
-  /* No content shift on mobile */
-  body.sidebar-expanded .chat-page-container,
-  body.sidebar-expanded .stats-container,
-  body.sidebar-expanded .settings-container,
-  body:not(.sidebar-expanded) .chat-page-container,
-  body:not(.sidebar-expanded) .stats-container,
-  body:not(.sidebar-expanded) .settings-container {
-    margin-left: 0;
-  }
-
-  /* Overlay backdrop */
-  .sidebar-backdrop {
-    position: fixed;
-    top: 0;
-    left: 0;
-    width: 100%;
-    height: 100%;
-    background: rgba(0, 0, 0, 0.5);
-    opacity: 0;
-    visibility: hidden;
-    transition: all 0.3s ease;
-    z-index: 9999;
-  }
-
-  .sidebar-backdrop.active {
-    opacity: 1;
-    visibility: visible;
-  }
-}
-
-/* Accessibility */
-.sidebar-nav-item:focus,
-.sidebar-user-button:focus,
-.sidebar-toggle:focus {
-  outline: none;
-}
-
-/* Scrollbar styling for sidebar nav */
-.sidebar-nav::-webkit-scrollbar {
-  width: 6px;
-}
-
-.sidebar-nav::-webkit-scrollbar-track {
-  background: transparent;
-}
-
-.sidebar-nav::-webkit-scrollbar-thumb {
-  background: var(--border-color);
-  border-radius: 3px;
-}
-
-.sidebar-nav::-webkit-scrollbar-thumb:hover {
-  background: var(--text-secondary);
-}
-
-/* Mobile Top Bar */
-.mobile-top-bar {
-  display: none;
-}
-
-@media (max-width: 768px) {
-  .mobile-top-bar {
-    display: block;
-    position: fixed;
-    top: 0;
-    left: 0;
-    right: 0;
-    height: 48px;
-    background: var(--background);
-    z-index: 9998;
-    border-bottom: 1px solid transparent;
-    transition: border-color 0.2s ease;
-  }
-
-  .mobile-top-bar.scrolled {
-    border-bottom-color: var(--border-color);
-  }
-
-  .mobile-top-bar-title {
-    position: fixed;
-    top: 0;
-    left: 52px;
-    height: 48px;
-    display: none;
-    align-items: center;
-    font-size: 1.125rem;
-    font-weight: 600;
-    color: var(--text-primary);
-    margin: 0;
-    z-index: 9998;
-    pointer-events: none;
-  }
-
-  /* Show title only when chat is active */
-  .chat-active .mobile-top-bar-title {
-    display: flex;
-  }
-
-  .mobile-new-chat-button {
-    position: fixed;
-    top: 4px;
-    right: 4px;
-    width: 40px;
-    height: 40px;
-    display: none;
-    align-items: center;
-    justify-content: center;
-    background: transparent;
-    border: none;
-    border-radius: 8px;
-    cursor: pointer;
-    z-index: 9999;
-    color: var(--text-primary);
-    transition: all 0.2s ease;
-    padding: 0;
-  }
-
-  /* Show new chat button only when chat is active */
-  .chat-active .mobile-new-chat-button {
-    display: flex;
-  }
-
-  .mobile-new-chat-button:hover {
-    background: var(--surface-hover);
-  }
-
-  .mobile-new-chat-button svg {
-    width: 20px;
-    height: 20px;
-    pointer-events: none;
-  }
-
-  /* Hide new chat button when sidebar is expanded */
-  .app-sidebar.expanded ~ .mobile-top-bar .mobile-new-chat-button {
-    display: none;
-  }
-}
-
-/* Tooltip for mobile new chat button */
-.mobile-new-chat-button::after {
-  content: attr(data-tooltip);
-  position: absolute;
-  top: calc(100% + 2px);
-  right: 0;
-  background: var(--surface);
-  color: var(--text-primary);
-  padding: 6px 12px;
-  border-radius: 6px;
-  font-size: 13px;
-  font-weight: 500;
-  white-space: nowrap;
-  opacity: 0;
-  visibility: hidden;
-  pointer-events: none;
-  transition: opacity 0.2s ease, visibility 0.2s ease;
-  box-shadow: 0 4px 12px rgba(0, 0, 0, 0.2);
-  z-index: 10001;
-  border: 1px solid var(--border-color);
-}
-
-/* Show tooltip on hover */
-.mobile-new-chat-button:hover::after {
-  opacity: 1;
-  visibility: visible;
-}
-
-/* Mobile Hamburger Menu Button */
-.mobile-menu-button {
-  position: fixed;
-  top: 4px;
-  left: 4px;
-  width: 40px;
-  height: 40px;
-  display: none;
-  align-items: center;
-  justify-content: center;
-  background: transparent;
-  border: none;
-  border-radius: 8px;
-  cursor: pointer;
-  z-index: 9999;
-  color: var(--text-primary);
-  transition: all 0.2s ease;
-  padding: 0;
-}
-
-.mobile-menu-button:hover {
-  background: var(--surface-hover);
-}
-
-.mobile-menu-button svg {
-  pointer-events: none;
-}
-
-<<<<<<< HEAD
-=======
-/* Mobile Close Button (when sidebar is expanded) */
-.mobile-close-button {
-  position: fixed;
-  top: 4px;
-  right: 4px;
-  width: 40px;
-  height: 40px;
-  display: none;
-  align-items: center;
-  justify-content: center;
-  background: transparent;
-  border: none;
-  border-radius: 8px;
-  cursor: pointer;
-  z-index: 10001;
-  color: var(--text-primary);
-  transition: all 0.2s ease;
-  padding: 0;
-}
-
-.mobile-close-button:hover {
-  background: var(--surface-hover);
-}
-
-.mobile-close-button svg {
-  pointer-events: none;
-}
-
->>>>>>> fd274934
-@media (max-width: 768px) {
-  /* Show hamburger button on mobile only */
-  .mobile-menu-button {
-    display: flex;
-  }
-
-  /* Hide hamburger when sidebar is open */
-  .app-sidebar.expanded ~ .mobile-menu-button {
-    display: none;
-  }
-}
+/**
+ * Sidebar Component Styles
+ * Collapsible navigation sidebar similar to Claude.ai
+ */
+
+/* Sidebar Container */
+.app-sidebar {
+  position: fixed;
+  top: 0;
+  left: 0;
+  height: 100vh;
+  width: 60px;
+  background: var(--background);
+  border-right: 1px solid var(--border-color);
+  transition: width 0.3s ease, background 0.2s ease;
+  z-index: 10000;
+  display: flex;
+  flex-direction: column;
+  overflow: visible;
+}
+
+/* Collapsed sidebar background changes ONLY when hovering middle expander */
+.app-sidebar:not(.expanded):has(.sidebar-middle-expander:hover) {
+  background: var(--surface);
+}
+
+/* Expanded sidebar */
+.app-sidebar.expanded {
+  width: 220px;
+  background: var(--surface);
+}
+
+/* Sidebar Header (contains toggle button, logo, title, and close button) */
+.sidebar-header {
+  display: flex;
+  align-items: center;
+  gap: 12px;
+  padding: 8px;
+  position: relative;
+}
+
+/* Sidebar Toggle Button */
+.sidebar-toggle {
+  display: flex;
+  align-items: center;
+  justify-content: center;
+  width: 44px;
+  height: 44px;
+  background: transparent;
+  border: none;
+  border-radius: 8px;
+  cursor: pointer;
+  transition: background 0.2s ease;
+  position: relative;
+  padding: 0;
+  flex-shrink: 0;
+}
+
+.sidebar-toggle:hover {
+  background: var(--surface-hover);
+}
+
+/* Hide toggle button when sidebar is expanded */
+.app-sidebar.expanded .sidebar-toggle {
+  display: none;
+}
+
+/* Plain logo for expanded state (top left) */
+.sidebar-logo-expanded {
+  display: none;
+  width: 36px;
+  height: 36px;
+  flex-shrink: 0;
+  position: relative;
+}
+
+.sidebar-logo-expanded img {
+  width: 100%;
+  height: 100%;
+  position: absolute;
+  top: 0;
+  left: 0;
+  display: none !important;
+}
+
+/* Show logo when sidebar is expanded */
+.app-sidebar.expanded .sidebar-logo-expanded {
+  display: block;
+}
+
+/* Dark theme (default): show light-variant2 by default */
+.sidebar-logo-expanded .logo-light-variant2 {
+  display: block !important;
+}
+
+/* Light theme: show dark-variant2 by default */
+:root[data-theme="light"] .sidebar-logo-expanded .logo-light-variant2 {
+  display: none !important;
+}
+
+:root[data-theme="light"] .sidebar-logo-expanded .logo-dark-variant2 {
+  display: block !important;
+}
+
+/* Hover middle expander in expanded state: switch to base variants */
+/* Dark theme: switch from light-variant2 to light-base on hover */
+.app-sidebar.expanded:has(.sidebar-middle-expander:hover) .sidebar-logo-expanded .logo-light-variant2 {
+  display: none !important;
+}
+
+.app-sidebar.expanded:has(.sidebar-middle-expander:hover) .sidebar-logo-expanded .logo-light-base {
+  display: block !important;
+}
+
+/* Light theme: switch from dark-variant2 to dark-base on hover */
+:root[data-theme="light"] .app-sidebar.expanded:has(.sidebar-middle-expander:hover) .sidebar-logo-expanded .logo-dark-variant2 {
+  display: none !important;
+}
+
+:root[data-theme="light"] .app-sidebar.expanded:has(.sidebar-middle-expander:hover) .sidebar-logo-expanded .logo-dark-base {
+  display: block !important;
+}
+
+:root[data-theme="light"] .app-sidebar.expanded:has(.sidebar-middle-expander:hover) .sidebar-logo-expanded .logo-light-base {
+  display: none !important;
+}
+
+/* Close button for expanded state (top right) */
+.sidebar-close-button {
+  display: none;
+  align-items: center;
+  justify-content: center;
+  width: 32px;
+  height: 32px;
+  background: transparent;
+  border: none;
+  border-radius: 8px;
+  cursor: pointer;
+  transition: background 0.2s ease;
+  padding: 0;
+  flex-shrink: 0;
+  margin-left: auto;
+}
+
+.sidebar-close-button:hover {
+  background: var(--surface-hover);
+}
+
+.sidebar-close-button svg {
+  width: 18px;
+  height: 18px;
+  color: var(--text-secondary);
+}
+
+.sidebar-close-button:hover svg {
+  color: var(--text-primary);
+}
+
+/* Show close button when sidebar is expanded */
+.app-sidebar.expanded .sidebar-close-button {
+  display: flex;
+}
+
+/* Logo in toggle button */
+.sidebar-toggle-logo {
+  width: 36px;
+  height: 36px;
+  display: block;
+  transition: opacity 0.2s ease;
+}
+
+/* All toggle icons positioned absolutely */
+.sidebar-toggle-icon {
+  position: absolute;
+  top: 50%;
+  left: 50%;
+  transform: translate(-50%, calc(-50% + 3px));
+  opacity: 0;
+  transition: opacity 0.2s ease;
+  pointer-events: none;
+}
+
+.sidebar-toggle-icon svg {
+  width: 20px;
+  height: 20px;
+  color: var(--text-primary);
+}
+
+/* Hamburger as image */
+.sidebar-toggle-hamburger {
+  width: 36px;
+  height: 36px;
+  transform: translate(-50%, -50%);
+}
+
+/* Icon visibility logic */
+
+/* NEW CHAT STATE (before first message is sent) */
+/* Show arrow icons instead of logo/hamburger - ONLY on chat page */
+
+/* Collapsed state on new chat: Hide logo, show arrow-right */
+body.chat-page:not(.chat-active) .app-sidebar:not(.expanded) .sidebar-toggle-logo {
+  opacity: 0;
+}
+
+body.chat-page:not(.chat-active) .app-sidebar:not(.expanded) .sidebar-toggle-arrow-right {
+  opacity: 1;
+}
+
+/* Expanded state on new chat: Hide hamburger, show arrow-left */
+body.chat-page:not(.chat-active) .app-sidebar.expanded .sidebar-toggle-hamburger {
+  opacity: 0;
+}
+
+body.chat-page:not(.chat-active) .app-sidebar.expanded .sidebar-toggle-arrow-left {
+  opacity: 1;
+}
+
+/* ACTIVE CHAT STATE (after first message) */
+/* Return to normal hover-based behavior */
+
+/* COLLAPSED STATE */
+/* Default: Show logo */
+.app-sidebar:not(.expanded) .sidebar-toggle-logo {
+  opacity: 1;
+}
+
+/* Hover middle expander: Hide logo, show arrow-right */
+.app-sidebar:not(.expanded):has(.sidebar-middle-expander:hover) .sidebar-toggle-logo {
+  opacity: 0;
+}
+
+.app-sidebar:not(.expanded):has(.sidebar-middle-expander:hover) .sidebar-toggle-arrow-right {
+  opacity: 1;
+}
+
+/* Hover toggle button itself: Hide logo, show arrow-right */
+.app-sidebar:not(.expanded) .sidebar-toggle:hover .sidebar-toggle-logo {
+  opacity: 0;
+}
+
+.app-sidebar:not(.expanded) .sidebar-toggle:hover .sidebar-toggle-arrow-right {
+  opacity: 1;
+}
+
+/* EXPANDED STATE */
+/* Default: Show hamburger (hide logos) */
+.app-sidebar.expanded .sidebar-toggle-logo:not(.sidebar-toggle-hamburger) {
+  opacity: 0;
+}
+
+.app-sidebar.expanded .sidebar-toggle-hamburger {
+  opacity: 1;
+}
+
+/* Hover toggle button: Hide hamburger, show arrow-left */
+.app-sidebar.expanded .sidebar-toggle:hover .sidebar-toggle-hamburger {
+  opacity: 0;
+}
+
+.app-sidebar.expanded .sidebar-toggle:hover .sidebar-toggle-arrow-left {
+  opacity: 1;
+}
+
+/* Hover middle expander: Hide hamburger, show arrow-left */
+.app-sidebar.expanded:has(.sidebar-middle-expander:hover) .sidebar-toggle-hamburger {
+  opacity: 0;
+}
+
+.app-sidebar.expanded:has(.sidebar-middle-expander:hover) .sidebar-toggle-arrow-left {
+  opacity: 1;
+}
+
+/* Logo visibility based on theme */
+/* Default: show light logo for dark theme (default theme) */
+/* This applies to both collapsed logos and expanded hamburger icons */
+.sidebar-toggle-logo.logo-light,
+.sidebar-toggle-hamburger.logo-light {
+  display: block !important;
+}
+
+.sidebar-toggle-logo.logo-dark,
+.sidebar-toggle-hamburger.logo-dark {
+  display: none !important;
+}
+
+/* Light theme: show dark logo (dark logo on light background) */
+:root[data-theme="light"] .sidebar-toggle-logo.logo-dark,
+:root[data-theme="light"] .sidebar-toggle-hamburger.logo-dark {
+  display: block !important;
+}
+
+:root[data-theme="light"] .sidebar-toggle-logo.logo-light,
+:root[data-theme="light"] .sidebar-toggle-hamburger.logo-light {
+  display: none !important;
+}
+
+/* Dark theme: show light logo (light logo on dark background) */
+:root[data-theme="dark"] .sidebar-toggle-logo.logo-light,
+:root[data-theme="dark"] .sidebar-toggle-hamburger.logo-light {
+  display: block !important;
+}
+
+:root[data-theme="dark"] .sidebar-toggle-logo.logo-dark,
+:root[data-theme="dark"] .sidebar-toggle-hamburger.logo-dark {
+  display: none !important;
+}
+
+/* Sidebar Title */
+.sidebar-title {
+  display: none;
+  overflow: hidden;
+  white-space: nowrap;
+}
+
+.app-sidebar.expanded .sidebar-title {
+  display: block;
+  animation: fadeIn 0.2s ease 0.1s forwards;
+}
+
+@keyframes fadeIn {
+  from {
+    opacity: 0;
+  }
+  to {
+    opacity: 1;
+  }
+}
+
+.sidebar-title h2 {
+  font-size: 18px;
+  font-weight: 600;
+  color: var(--text-primary);
+  margin: 0;
+  opacity: 0;
+}
+
+.app-sidebar.expanded .sidebar-title h2 {
+  animation: fadeIn 0.2s ease 0.1s forwards;
+}
+
+/* Sidebar Navigation */
+.sidebar-nav {
+  flex: 0 0 auto;
+  display: flex;
+  flex-direction: column;
+  gap: 4px;
+  padding: 8px;
+  overflow: visible;
+}
+
+/* Sidebar Nav Item */
+.sidebar-nav-item {
+  position: relative;
+  display: flex;
+  align-items: center;
+  gap: 12px;
+  padding: 12px;
+  background: transparent;
+  border: none;
+  border-radius: 8px;
+  cursor: pointer;
+  transition: background 0.2s ease, color 0.2s ease;
+  color: var(--text-primary);
+  text-decoration: none;
+  font-size: 14px;
+  font-weight: 500;
+  white-space: nowrap;
+  width: 100%;
+  text-align: left;
+}
+
+.sidebar-nav-item:hover {
+  background: var(--surface-hover);
+  color: white;
+  text-decoration: none;
+}
+
+.sidebar-nav-item:hover span {
+  color: white !important;
+}
+
+/* Active state - teal color for both SVG and text */
+.sidebar-nav-item.active {
+  background: var(--surface-hover);
+}
+
+.sidebar-nav-item.active svg {
+  color: var(--primary-color);
+}
+
+.sidebar-nav-item.active span {
+  color: var(--primary-color) !important;
+}
+
+/* Active item hover - keep teal color */
+.sidebar-nav-item.active:hover {
+  background: var(--surface-hover);
+}
+
+.sidebar-nav-item.active:hover svg {
+  color: var(--primary-color);
+}
+
+.sidebar-nav-item.active:hover span {
+  color: var(--primary-color) !important;
+}
+
+.sidebar-nav-item svg {
+  width: 20px;
+  height: 20px;
+  flex-shrink: 0;
+  color: var(--text-secondary);
+  transition: color 0.2s ease;
+}
+
+.sidebar-nav-item:hover svg {
+  color: white;
+}
+
+/* Hide text when sidebar is collapsed */
+.app-sidebar:not(.expanded) .sidebar-nav-item span {
+  opacity: 0;
+  width: 0;
+  overflow: hidden;
+}
+
+.app-sidebar.expanded .sidebar-nav-item span {
+  opacity: 1;
+  width: auto;
+  color: var(--text-secondary); /* Gold color */
+  transition: opacity 0.2s ease 0.1s, color 0.2s ease;
+}
+
+/* Sidebar Divider */
+.sidebar-divider {
+  height: 1px;
+  background: var(--border-color);
+  margin: 8px 12px;
+}
+
+/* Middle Expander Section */
+.sidebar-middle-expander {
+  flex: 1;
+  cursor: pointer;
+  transition: background 0.2s ease;
+}
+
+/* When expanded, hovering middle expander changes entire sidebar background (opposite of collapsed) */
+.app-sidebar.expanded:has(.sidebar-middle-expander:hover) {
+  background: var(--background);
+}
+
+/* Tooltips for collapsed sidebar */
+.sidebar-nav-item::after {
+  content: attr(data-tooltip);
+  position: absolute;
+  left: calc(100% + 12px);
+  top: 50%;
+  transform: translateY(-50%);
+  background: var(--surface);
+  color: var(--text-primary);
+  padding: 6px 12px;
+  border-radius: 6px;
+  font-size: 13px;
+  font-weight: 500;
+  white-space: nowrap;
+  opacity: 0;
+  visibility: hidden;
+  pointer-events: none;
+  transition: opacity 0.2s ease, visibility 0.2s ease;
+  box-shadow: 0 4px 12px rgba(0, 0, 0, 0.2);
+  z-index: 10001;
+  border: 1px solid var(--border-color);
+}
+
+/* Show tooltip on hover when collapsed */
+.app-sidebar:not(.expanded) .sidebar-nav-item:hover::after {
+  opacity: 1;
+  visibility: visible;
+}
+
+/* Don't show tooltip after click until mouse leaves and re-enters */
+.app-sidebar:not(.expanded) .sidebar-nav-item.clicked::after {
+  opacity: 0 !important;
+  visibility: hidden !important;
+}
+
+/* Hide tooltips when sidebar is expanded */
+.app-sidebar.expanded .sidebar-nav-item::after {
+  display: none;
+}
+
+/* Tooltip for toggle button */
+.sidebar-toggle {
+  position: relative;
+}
+
+.sidebar-toggle::after {
+  content: attr(data-tooltip);
+  position: absolute;
+  left: calc(100% + 12px);
+  top: 50%;
+  transform: translateY(-50%);
+  background: var(--surface);
+  color: var(--text-primary);
+  padding: 6px 12px;
+  border-radius: 6px;
+  font-size: 13px;
+  font-weight: 500;
+  white-space: nowrap;
+  opacity: 0;
+  visibility: hidden;
+  pointer-events: none;
+  transition: opacity 0.2s ease, visibility 0.2s ease;
+  box-shadow: 0 4px 12px rgba(0, 0, 0, 0.2);
+  z-index: 10001;
+  border: 1px solid var(--border-color);
+}
+
+.app-sidebar:not(.expanded) .sidebar-toggle:hover::after {
+  opacity: 1;
+  visibility: visible;
+}
+
+/* Don't show tooltip after click until mouse leaves and re-enters */
+.app-sidebar:not(.expanded) .sidebar-toggle.clicked::after {
+  opacity: 0 !important;
+  visibility: hidden !important;
+}
+
+.app-sidebar.expanded .sidebar-toggle::after {
+  display: none;
+}
+
+/* Sidebar User Section */
+.sidebar-user-section {
+  padding: 8px;
+}
+
+.sidebar-user-button {
+  display: flex;
+  align-items: center;
+  gap: 12px;
+  padding: 8px 8px 8px 5.5px;
+  background: transparent;
+  border: none;
+  border-radius: 8px;
+  cursor: pointer;
+  transition: background 0.2s ease, width 0.3s ease;
+  width: 100%;
+  height: 48px;
+  text-align: left;
+  color: var(--text-primary);
+}
+
+.sidebar-user-button:hover {
+  background: var(--surface-hover);
+}
+
+/* User Avatar */
+.sidebar-user-avatar {
+  width: 32px;
+  height: 32px;
+  border-radius: 50%;
+  background: linear-gradient(135deg, var(--primary-color), var(--primary-hover));
+  color: white;
+  display: flex;
+  align-items: center;
+  justify-content: center;
+  font-size: 12px;
+  font-weight: 600;
+  flex-shrink: 0;
+}
+
+/* User Info */
+.sidebar-user-info {
+  display: flex;
+  flex-direction: column;
+  gap: 2px;
+  overflow: hidden;
+  flex: 1;
+}
+
+.sidebar-user-name {
+  font-size: 14px;
+  font-weight: 500;
+  white-space: nowrap;
+  overflow: hidden;
+  text-overflow: ellipsis;
+}
+
+.sidebar-user-plan {
+  font-size: 12px;
+  color: var(--text-secondary);
+}
+
+/* Hide user info when collapsed */
+.app-sidebar:not(.expanded) .sidebar-user-info {
+  opacity: 0;
+  width: 0;
+}
+
+.app-sidebar.expanded .sidebar-user-info {
+  opacity: 1;
+  width: auto;
+  transition: opacity 0.2s ease 0.1s;
+}
+
+/* Dropdown Arrow */
+.sidebar-user-dropdown-arrow {
+  width: 16px;
+  height: 16px;
+  color: var(--text-secondary);
+  flex-shrink: 0;
+  opacity: 0;
+  transition: opacity 0.2s ease 0.1s;
+}
+
+.app-sidebar.expanded .sidebar-user-dropdown-arrow {
+  opacity: 1;
+}
+
+/* User Dropdown Menu */
+.sidebar-user-dropdown {
+  position: absolute;
+  bottom: 60px;
+  left: 8px;
+  width: 204px;
+  background: var(--surface);
+  border: 1px solid var(--border-color);
+  border-radius: 8px;
+  box-shadow: 0 4px 12px rgba(0, 0, 0, 0.15);
+  opacity: 0;
+  visibility: hidden;
+  transform: translateY(10px);
+  transition: all 0.2s ease;
+  z-index: 1200;
+  padding: 8px;
+}
+
+.sidebar-user-dropdown.active {
+  opacity: 1;
+  visibility: visible;
+  transform: translateY(0);
+}
+
+.sidebar-user-dropdown-item {
+  display: flex;
+  align-items: center;
+  gap: 12px;
+  padding: 10px 12px;
+  background: transparent;
+  border: none;
+  border-radius: 8px;
+  cursor: pointer;
+  transition: background 0.2s ease;
+  color: var(--text-primary);
+  text-decoration: none;
+  font-size: 14px;
+  width: 100%;
+  text-align: left;
+}
+
+.sidebar-user-dropdown-item:hover {
+  background: var(--surface-hover);
+}
+
+.sidebar-user-dropdown-item svg {
+  width: 18px;
+  height: 18px;
+  color: var(--text-secondary);
+}
+
+/* Settings link - Gold in dark mode, teal in light mode */
+.sidebar-user-dropdown-item[href="/settings.html"] {
+  color: var(--text-secondary) !important; /* Gold (dark) / Teal (light) */
+  text-decoration: none !important;
+}
+
+.sidebar-user-dropdown-item[href="/settings.html"] svg {
+  color: var(--text-secondary) !important; /* Gold (dark) / Teal (light) */
+}
+
+.sidebar-user-dropdown-item[href="/settings.html"]:hover {
+  color: white !important;
+  text-decoration: none !important;
+}
+
+.sidebar-user-dropdown-item[href="/settings.html"]:hover svg {
+  color: white !important;
+}
+
+.sidebar-user-dropdown-item.logout {
+  color: var(--text-secondary); /* Gold (dark) / Teal (light) */
+}
+
+.sidebar-user-dropdown-item.logout svg {
+  color: var(--text-secondary); /* Gold (dark) / Teal (light) */
+}
+
+.sidebar-user-dropdown-item.logout:hover {
+  background: var(--surface-hover);
+  color: white !important;
+}
+
+.sidebar-user-dropdown-item.logout:hover svg {
+  color: white !important;
+}
+
+/* Content shift when sidebar is expanded */
+body.sidebar-expanded .chat-page-container,
+body.sidebar-expanded .stats-container,
+body.sidebar-expanded .settings-container {
+  margin-left: 220px;
+}
+
+body:not(.sidebar-expanded) .chat-page-container,
+body:not(.sidebar-expanded) .stats-container,
+body:not(.sidebar-expanded) .settings-container {
+  margin-left: 60px;
+}
+
+/* Smooth transition for content shift */
+.chat-page-container,
+.stats-container,
+.settings-container {
+  transition: margin-left 0.3s ease;
+  position: relative;
+  z-index: 1;
+}
+
+/* Loading state - applied immediately before JavaScript loads */
+/* This prevents layout shift when page loads with expanded sidebar */
+:root.sidebar-expanded-loading .chat-page-container,
+:root.sidebar-expanded-loading .stats-container,
+:root.sidebar-expanded-loading .settings-container {
+  margin-left: 220px;
+}
+
+:root.sidebar-expanded-loading .app-sidebar {
+  width: 220px;
+  background: var(--surface);
+}
+
+:root.sidebar-expanded-loading .app-sidebar .sidebar-title {
+  display: block;
+}
+
+:root.sidebar-expanded-loading .app-sidebar .sidebar-nav-item span {
+  opacity: 1;
+  width: auto;
+}
+
+:root.sidebar-expanded-loading .app-sidebar .sidebar-user-info {
+  opacity: 1;
+  width: auto;
+}
+
+:root.sidebar-expanded-loading .app-sidebar .sidebar-user-dropdown-arrow {
+  opacity: 1;
+}
+
+:root.sidebar-expanded-loading .chat-main-full {
+  left: calc(50% + 80px);
+}
+
+/* Mobile Responsive */
+@media (max-width: 768px) {
+  /* Sidebar as overlay on mobile */
+  .app-sidebar {
+    width: 0;
+    border-right: none;
+    overflow: hidden;
+  }
+
+  .app-sidebar.expanded {
+    width: 220px;
+    box-shadow: 2px 0 8px rgba(0, 0, 0, 0.15);
+  }
+
+  /* Hide internal sidebar toggle button on mobile */
+  .sidebar-toggle {
+    display: none;
+  }
+
+  /* Hide all sidebar content when collapsed to prevent overlay */
+  .app-sidebar:not(.expanded) .sidebar-nav,
+  .app-sidebar:not(.expanded) .sidebar-header,
+  .app-sidebar:not(.expanded) .sidebar-user-section,
+  .app-sidebar:not(.expanded) .sidebar-middle-expander {
+    opacity: 0;
+    pointer-events: none;
+  }
+
+  /* No content shift on mobile */
+  body.sidebar-expanded .chat-page-container,
+  body.sidebar-expanded .stats-container,
+  body.sidebar-expanded .settings-container,
+  body:not(.sidebar-expanded) .chat-page-container,
+  body:not(.sidebar-expanded) .stats-container,
+  body:not(.sidebar-expanded) .settings-container {
+    margin-left: 0;
+  }
+
+  /* Overlay backdrop */
+  .sidebar-backdrop {
+    position: fixed;
+    top: 0;
+    left: 0;
+    width: 100%;
+    height: 100%;
+    background: rgba(0, 0, 0, 0.5);
+    opacity: 0;
+    visibility: hidden;
+    transition: all 0.3s ease;
+    z-index: 9999;
+  }
+
+  .sidebar-backdrop.active {
+    opacity: 1;
+    visibility: visible;
+  }
+}
+
+/* Accessibility */
+.sidebar-nav-item:focus,
+.sidebar-user-button:focus,
+.sidebar-toggle:focus {
+  outline: none;
+}
+
+/* Scrollbar styling for sidebar nav */
+.sidebar-nav::-webkit-scrollbar {
+  width: 6px;
+}
+
+.sidebar-nav::-webkit-scrollbar-track {
+  background: transparent;
+}
+
+.sidebar-nav::-webkit-scrollbar-thumb {
+  background: var(--border-color);
+  border-radius: 3px;
+}
+
+.sidebar-nav::-webkit-scrollbar-thumb:hover {
+  background: var(--text-secondary);
+}
+
+/* Mobile Top Bar */
+.mobile-top-bar {
+  display: none;
+}
+
+@media (max-width: 768px) {
+  .mobile-top-bar {
+    display: block;
+    position: fixed;
+    top: 0;
+    left: 0;
+    right: 0;
+    height: 48px;
+    background: var(--background);
+    z-index: 9998;
+    border-bottom: 1px solid transparent;
+    transition: border-color 0.2s ease;
+  }
+
+  .mobile-top-bar.scrolled {
+    border-bottom-color: var(--border-color);
+  }
+
+  .mobile-top-bar-title {
+    position: fixed;
+    top: 0;
+    left: 52px;
+    height: 48px;
+    display: none;
+    align-items: center;
+    font-size: 1.125rem;
+    font-weight: 600;
+    color: var(--text-primary);
+    margin: 0;
+    z-index: 9998;
+    pointer-events: none;
+  }
+
+  /* Show title only when chat is active */
+  .chat-active .mobile-top-bar-title {
+    display: flex;
+  }
+
+  .mobile-new-chat-button {
+    position: fixed;
+    top: 4px;
+    right: 4px;
+    width: 40px;
+    height: 40px;
+    display: none;
+    align-items: center;
+    justify-content: center;
+    background: transparent;
+    border: none;
+    border-radius: 8px;
+    cursor: pointer;
+    z-index: 9999;
+    color: var(--text-primary);
+    transition: all 0.2s ease;
+    padding: 0;
+  }
+
+  /* Show new chat button only when chat is active */
+  .chat-active .mobile-new-chat-button {
+    display: flex;
+  }
+
+  .mobile-new-chat-button:hover {
+    background: var(--surface-hover);
+  }
+
+  .mobile-new-chat-button svg {
+    width: 20px;
+    height: 20px;
+    pointer-events: none;
+  }
+
+  /* Hide new chat button when sidebar is expanded */
+  .app-sidebar.expanded ~ .mobile-top-bar .mobile-new-chat-button {
+    display: none;
+  }
+}
+
+/* Tooltip for mobile new chat button */
+.mobile-new-chat-button::after {
+  content: attr(data-tooltip);
+  position: absolute;
+  top: calc(100% + 2px);
+  right: 0;
+  background: var(--surface);
+  color: var(--text-primary);
+  padding: 6px 12px;
+  border-radius: 6px;
+  font-size: 13px;
+  font-weight: 500;
+  white-space: nowrap;
+  opacity: 0;
+  visibility: hidden;
+  pointer-events: none;
+  transition: opacity 0.2s ease, visibility 0.2s ease;
+  box-shadow: 0 4px 12px rgba(0, 0, 0, 0.2);
+  z-index: 10001;
+  border: 1px solid var(--border-color);
+}
+
+/* Show tooltip on hover */
+.mobile-new-chat-button:hover::after {
+  opacity: 1;
+  visibility: visible;
+}
+
+/* Mobile Hamburger Menu Button */
+.mobile-menu-button {
+  position: fixed;
+  top: 4px;
+  left: 4px;
+  width: 40px;
+  height: 40px;
+  display: none;
+  align-items: center;
+  justify-content: center;
+  background: transparent;
+  border: none;
+  border-radius: 8px;
+  cursor: pointer;
+  z-index: 9999;
+  color: var(--text-primary);
+  transition: all 0.2s ease;
+  padding: 0;
+}
+
+.mobile-menu-button:hover {
+  background: var(--surface-hover);
+}
+
+.mobile-menu-button svg {
+  pointer-events: none;
+}
+
+/* Mobile Close Button (when sidebar is expanded) */
+.mobile-close-button {
+  position: fixed;
+  top: 4px;
+  right: 4px;
+  width: 40px;
+  height: 40px;
+  display: none;
+  align-items: center;
+  justify-content: center;
+  background: transparent;
+  border: none;
+  border-radius: 8px;
+  cursor: pointer;
+  z-index: 10001;
+  color: var(--text-primary);
+  transition: all 0.2s ease;
+  padding: 0;
+}
+
+.mobile-close-button:hover {
+  background: var(--surface-hover);
+}
+
+.mobile-close-button svg {
+  pointer-events: none;
+}
+
+@media (max-width: 768px) {
+  /* Show hamburger button on mobile only */
+  .mobile-menu-button {
+    display: flex;
+  }
+
+  /* Hide hamburger when sidebar is open */
+  .app-sidebar.expanded ~ .mobile-menu-button {
+    display: none;
+  }
+}